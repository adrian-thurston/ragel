--- conflicted
+++ resolved
@@ -93,7 +93,6 @@
 	return resData;
 }
 
-<<<<<<< HEAD
 Key *prepareHexString( ParseData *pd, const InputLoc &loc, const char *data, long length, long &resLen )
 {
 	Key *dest = new Key[( length - 2 ) >> 1];
@@ -125,10 +124,7 @@
 	return dest;
 }
 
-FsmAp *VarDef::walk( ParseData *pd )
-=======
 FsmRes VarDef::walk( ParseData *pd )
->>>>>>> dd9b0cfd
 {
 	/* We enter into a new name scope. */
 	NameFrame nameFrame = pd->enterNameScope( true, 1 );
@@ -2898,9 +2894,8 @@
 	}
 	case HexString: {
 		long length;
-		Key *arr = prepareHexString( pd, token.loc, token.data, token.length, length );
-		rtnVal = new FsmAp( pd->fsmCtx );
-		rtnVal->concatFsm( arr, length );
+		Key *arr = prepareHexString( pd, loc, data.data, data.length(), length );
+		rtnVal = FsmAp::concatFsm( pd->fsmCtx, arr, length );
 		delete[] arr;
 		break;
 	}}
