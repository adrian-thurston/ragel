.title Ragel State Machine Compiler

.subtitle User Guide

.author Adrian Thurston

.license

This document is part of Ragel, and as such, this document is
released under the terms of the GNU General Public License as published by the
Free Software Foundation; either version 2 of the License, or (at your option)
any later version.

Ragel is distributed in the hope that it will be useful, but
WITHOUT ANY WARRANTY; without even the implied warranty of MERCHANTABILITY or
FITNESS FOR A PARTICULAR PURPOSE.  See the GNU General Public License for more
details.

You should have received a copy of the GNU General Public
License along with Ragel; if not, write to the Free Software Foundation, Inc.,
59 Temple Place, Suite 330, Boston, MA  02111-1307  USA.

.chapter Introduction

.section Abstract

Regular expressions are used heavily in practice for the purpose of specifying
parsers. They are normally used as black boxes linked together with program
logic.  User actions are executed in between invocations of the regular
expression engine. Adding actions before a pattern terminates requires patterns
to be broken and pasted back together with program logic. The more user actions
are needed, the less the advantages of regular expressions are seen. 

Ragel is a software development tool that allows user actions to be 
embedded into the transitions of a regular expression's corresponding state
machine, eliminating the need to switch from the regular expression engine and
user code execution environment and back again. As a result, expressions can be
maximally continuous.  One is free to specify an entire parser using a single
regular expression.  The single-expression model affords concise and elegant
descriptions of languages and the generation of very simple, fast and robust
code.  Ragel compiles executable finite state machines from a high level regular language
notation. Ragel targets C, C++, Objective-C, D, Go, Java, Ruby and OCaml.

In addition to building state machines from regular expressions, Ragel allows
the programmer to directly specify state machines with state charts. These two
notations may be freely combined. There are also facilities for controlling
nondeterminism in the resulting machines and building scanners using patterns
that themselves have embedded actions. Ragel can produce code that is small and
runs very fast. Ragel can handle integer-sized alphabets and can compile very
large state machines.

.section Motivation

When a programmer is faced with the task of producing a parser for a
context-free language there, are many tools to choose from. It is quite common
to generate useful and efficient parsers for programming languages from a
formal grammar. It is also quite common for programmers to avoid such tools
when making parsers for simple computer languages, such as file formats and
communication protocols.  Such languages are often regular, and tools for
processing the context-free languages are viewed as too heavyweight for the
purpose of parsing regular languages. The extra run-time effort required for
supporting the recursive nature of context-free languages is wasted.

When we turn to the regular expression-based parsing tools, such as Lex, Re2C,
and scripting languages such as Sed, Awk and Perl we find that they are split
into two levels: a regular expression matching engine and some kind of program
logic for linking patterns together.  For example, a Lex program is composed of
sets of regular expressions. The implied program logic repeatedly attempts to
match a pattern in the current set. When a match is found, the associated user
code executed. It requires the user to consider a language as a sequence of
independent tokens. Scripting languages and regular expression libraries allow
one to link patterns together using arbitrary program code.  This is very
flexible and powerful; however, we can be more concise and clear if we avoid
gluing together regular expressions with if statements and while loops.

This model of execution, where the runtime alternates between regular
expression matching and user code execution places restrictions on when
action code may be executed. Since action code can only be associated with
complete patterns, any action code that must be executed before an entire
pattern is matched requires that the pattern be broken into smaller units.
Instead of being forced to disrupt the regular expression syntax and write
smaller expressions, it is desirable to retain a single expression and embed
code for performing actions directly into the transitions that move over the
characters. After all, capable programmers are astutely aware of the machinery
underlying their programs, so why not provide them with access to that
machinery? To achieve this, we require an action execution model for associating
code with the sub-expressions of a regular expression in a way that does not
disrupt its syntax.

The primary goal of Ragel is to provide developers with an ability to embed
actions into the transitions and states of a regular expression's state machine
in support of the definition of entire parsers or large sections of parsers
using a single regular expression.  From the regular expression we gain a clear
and concise statement of our language. From the state machine we obtain a very
fast and robust executable that lends itself to many kinds of analysis and
visualization.

.section Overview

Ragel is a language for specifying state machines. The Ragel program is a
compiler that assembles a state machine definition to executable code.  Ragel
is based on the principle that any regular language can be converted to a
deterministic finite state automaton. Since every regular language has a state
machine representation and vice versa, the terms regular language and state
machine (or just machine) will be used interchangeably in this document.

Ragel outputs machines to C, C++, Objective-C, D, Go, Java, Ruby or OCaml code. The output is
designed to be generic and is not bound to any particular input or processing
method. A Ragel machine expects to have data passed to it in buffer blocks.
When there is no more input, the machine can be queried for acceptance.  In
this way, a Ragel machine can be used to simply recognize a regular language
like a regular expression library. By embedding code into the regular language,
a Ragel machine can also be used to parse input.

The Ragel language has many operators for constructing and manipulating
machines. Machines are built up from smaller machines, to bigger ones, to the
final machine representing the language that needs to be recognized or parsed.

The core state machine construction operators are those found in most theory
of computation textbooks. They date back to the 1950s and are widely studied.
They are based on set operations and permit one to think of languages as a set
of strings. They are Union, Intersection, Difference, Concatenation and Kleene
Star. Put together, these operators make up what most people know as regular
expressions. Ragel also provides a scanner construction operator 
and provides operators for explicitly constructing machines
using a state chart method. In the state chart method, one joins machines
together without any implied transitions and then explicitly specifies where
epsilon transitions should be drawn.

The state machine manipulation operators are specific to Ragel. They allow the
programmer to access the states and transitions of regular language's
corresponding machine. There are two uses of the manipulation operators. The
first and primary use is to embed code into transitions and states, allowing
the programmer to specify the actions of the state machine.

Ragel attempts to make the action embedding facility as intuitive as possible.
To do so, a number of issues need to be addressed.  For example, when making a
nondeterministic specification into a DFA using machines that have embedded
actions, new transitions are often made that have the combined actions of
several source transitions. Ragel ensures that multiple actions associated with
a single transition are ordered consistently with respect to the order of
reference and the natural ordering implied by the construction operators.

The second use of the manipulation operators is to assign priorities to
transitions. Priorities provide a convenient way of controlling any
nondeterminism introduced by the construction operators. Suppose two
transitions leave from the same state and go to distinct target states on the
same character. If these transitions are assigned conflicting priorities, then
during the determinization process the transition with the higher priority will
take precedence over the transition with the lower priority. The lower priority
transition gets abandoned. The transitions would otherwise be combined into a new
transition that goes to a new state that is a combination of the original
target states. Priorities are often required for segmenting machines. The most
common uses of priorities have been encoded into a set of simple operators
that should be used instead of priority embeddings whenever possible.

For the purposes of embedding, Ragel divides transitions and states into
different classes. There are four operators for embedding actions and
priorities into the transitions of a state machine. It is possible to embed
into entering transitions, finishing transitions, all transitions and leaving
transitions. The embedding into leaving transitions is a special case.
These transition embeddings get stored in the final states of a machine.  They
are transferred to any transitions that are made going out of the machine by
future concatenation or kleene star operations.

There are several more operators for embedding actions into states. Like the
transition embeddings, there are various different classes of states that the
embedding operators access. For example, one can access start states, final
states or all states, among others. Unlike the transition embeddings, there are
several different types of state action embeddings. These are executed at
various different times during the processing of input. It is possible to embed
actions that are executed on transitions into a state, on transitions out of a
state, on transitions taken on the error event, or on transitions taken on the
EOF event.

Within actions, it is possible to influence the behaviour of the state machine.
The user can write action code that jumps or calls to another portion of the
machine, changes the current character being processed, or breaks out of the
processing loop. With the state machine calling feature Ragel can be used to
parse languages that are not regular. For example, one can parse balanced
parentheses by calling into a parser when an open parenthesis character is seen
and returning to the state on the top of the stack when the corresponding
closing parenthesis character is seen. More complicated context-free languages
such as expressions in C are out of the scope of Ragel. 

Ragel also provides a scanner construction operator that can be used to build
scanners much the same way that Lex is used. The Ragel generated code, which
relies on user-defined variables for backtracking, repeatedly tries to match
patterns to the input, favouring longer patterns over shorter ones and patterns
that appear ahead of others when the lengths of the possible matches are
identical. When a pattern is matched the associated action is executed. 

The key distinguishing feature between scanners in Ragel and scanners in Lex is
that Ragel patterns may be arbitrary Ragel expressions and can therefore
contain embedded code. With a Ragel-based scanner the user need not wait until
the end of a pattern before user code can be executed.

Scanners do take Ragel out of the domain of pure state machines and require the
user to maintain the backtracking related variables.  However, scanners
integrate well with regular state machine instantiations. They can be called to
or jumped to only when needed, or they can be called out of or jumped out of
when a simpler, pure state machine model is appropriate.

Two types of output code style are available. Ragel can produce a table-driven
machine or a directly executable machine. The directly executable machine is
much faster than the table-driven. On the other hand, the table-driven machine
is more compact and less demanding on the host language compiler. It is better
suited to compiling large state machines.

.section Related Work

Lex is perhaps the best-known tool for constructing parsers from regular
expressions. In the Lex processing model, generated code attempts to match one
of the user's regular expression patterns, favouring longer matches over
shorter ones. Once a match is made it then executes the code associated with
the pattern and consumes the matching string.  This process is repeated until
the input is fully consumed. 

Through the use of start conditions, related sets of patterns may be defined.
The active set may be changed at any time.  This allows the user to define
different lexical regions. It also allows the user to link patterns together by
requiring that some patterns come before others.  This is quite like a
concatenation operation. However, use of Lex for languages that require a
considerable amount of pattern concatenation is inappropriate. In such cases a
Lex program deteriorates into a manually specified state machine, where start
conditions define the states and pattern actions define the transitions.  Lex
is therefore best suited to parsing tasks where the language to be parsed can
be described in terms of regions of tokens. 

Lex is useful in many scenarios and has undoubtedly stood the test of time.
There are, however, several drawbacks to using Lex.  Lex can impose too much
overhead for parsing applications where buffering is not required because all
the characters are available in a single string.  In these cases there is
structure to the language to be parsed and a parser specification tool can
help, but employing a heavyweight processing loop that imposes a stream
``pull'' model and dynamic input buffer allocation is inappropriate.  An
example of this kind of scenario is the conversion of floating point numbers
contained in a string to their corresponding numerical values.

Another drawback is the very issue that Ragel attempts to solve.
It is not possible to execute a user action while
matching a character contained inside a pattern. For example, if scanning a
programming language and string literals can contain newlines which must be
counted, a Lex user must break up a string literal pattern so as to associate
an action with newlines. This forces the definition of a new start condition.
Alternatively the user can reprocess the text of the matched string literal to
count newlines. 

.comment

How ragel is different from Lex.

Like Re2c, Ragel provides a simple execution model that does not make any
assumptions as to how the input is collected.  Also, Ragel does not do any
buffering in the generated code. Consequently there are no dependencies on
external functions such as .verb|malloc|. 

If buffering is required it can be manually implemented by embedding actions
that copy the current character to a buffer, or data can be passed to the
parser using known block boundaries. If the longest-match operator is used,
Ragel requires the user to ensure that the ending portion of the input buffer
is preserved when the buffer is exhausted before a token is fully matched. The
user should move the token prefix to a new memory location, such as back to the
beginning of the input buffer, then place the subsequently read input
immediately after the prefix.

These properties of Ragel make it more work to write a program that requires
the longest-match operator or buffering of input, however they make Ragel a
more flexible tool that can produce very simple and fast-running programs under
a variety of input acquisition arrangements.

In Ragel, it is not necessary
to introduce start conditions to concatenate tokens and retain action
execution. Ragel allows one to structure a parser as a series of tokens, but
does not require it.

Like Lex and Re2C, Ragel is able to process input using a longest-match
execution model, however the core of the Ragel language specifies parsers at a
much lower level. This core is built around a pure state machine model. When
building basic machines there is no implied algorithm for processing input
other than to move from state to state on the transitions of the machine. This
core of pure state machine operations makes Ragel well suited to handling
parsing problems not based on token scanning. Should one need to use a
longest-match model, the functionality is available and the lower level state
machine construction facilities can be used to specify the patterns of a
longest-match machine.

This is not possible in Ragel. One can only program
a longest-match instantiation with a fixed set of rules. One can jump to
another longest-match machine that employs the same machine definitions in the
construction of its rules, however no states will be shared.

In Ragel, input may be re-parsed using a
different machine, but since the action to be executed is associated with
transitions of the compiled state machine, the longest-match construction does
not permit a single rule to be excluded from the active set. It cannot be done
ahead of time nor in the excluded rule's action.

.end comment

The Re2C program defines an input processing model similar to that of Lex.
Re2C focuses on making generated state machines run very fast and
integrate easily into any program, free of dependencies.  Re2C generates
directly executable code and is able to claim that generated parsers run nearly
as fast as their hand-coded equivalents.  This is very important for user
adoption, as programmers are reluctant to use a tool when a faster alternative
exists.  A consideration to ease of use is also important because developers
need the freedom to integrate the generated code as they see fit. 

Many scripting languages provide ways of composing parsers by linking regular
expressions using program logic. For example, Sed and Awk are two established
Unix scripting tools that allow the programmer to exploit regular expressions
for the purpose of locating and extracting text of interest. High-level
programming languages such as Perl, Python, PHP and Ruby all provide regular
expression libraries that allow the user to combine regular expressions with
arbitrary code.

In addition to supporting the linking of regular expressions with arbitrary
program logic, the Perl programming language permits the embedding of code into
regular expressions. Perl embeddings do not translate into the embedding of
code into deterministic state machines. Perl regular expressions are in fact
not fully compiled to deterministic machines when embedded code is involved.
They are instead interpreted and involve backtracking. This is shown by the
following Perl program. When it is fed the input .verb|abcd| the interpreter
attempts to match the first alternative, printing .verb|a1 b1|.  When this
possibility fails it backtracks and tries the second possibility, printing
.verb|a2 b2|, at which point it succeeds.

.code
print "YES\n" if ( <STDIN> =~
        /( a (?{ print "a1 "; }) b (?{ print "b1 "; }) cX ) |
         ( a (?{ print "a2 "; }) b (?{ print "b2 "; }) cd )/x )
.end code

In Ragel there is no regular expression interpreter. Aside from the scanner
operator, all Ragel expressions are made into deterministic machines and the
run time simply moves from state to state as it consumes input. An equivalent
parser expressed in Ragel would attempt both of the alternatives concurrently,
printing .verb|a1 a2 b1 b2|.

.section Development Status

Ragel is a relatively new tool and is under continuous development. As a rough
release guide, minor revision number changes are for implementation
improvements and feature additions. Major revision number changes are for
implementation and language changes that do not preserve backwards
compatibility. Though in the past this has not always held true: changes that
break code have crept into minor version number changes. Typically, the
documentation lags behind the development in the interest of documenting only
the lasting features. The latest changes are always documented in the ChangeLog
file. 

.chapter Constructing State Machines

.section Ragel State Machine Specifications

A Ragel input file consists of a program in the host language that contains embedded machine
specifications.  Ragel normally passes input straight to output.  When it sees
a machine specification it stops to read the Ragel statements and possibly generate
code in place of the specification.
Afterwards it continues to pass input through.  There
can be any number of FSM specifications in an input file. A multi-line FSM spec
starts with .verb|%%{| and ends with .verb|}%%|. A single-line FSM spec starts
with .verb|%%| and ends at the first newline.  

While Ragel is looking for FSM specifications it does basic lexical analysis on
the surrounding input. It interprets literal strings and comments so a
.verb|%%| sequence in either of those will not trigger the parsing of an FSM
specification. Ragel does not pass the input through any preprocessor nor does it
interpret preprocessor directives itself so includes, defines and ifdef logic
cannot be used to alter the parse of a Ragel input file. It is therefore not
possible to use an .verb|#if 0| directive to comment out a machine as is
commonly done in C code. As an alternative, a machine can be prevented from
causing any generated output by commenting out write statements.

In Figure .ref{cmd-line-parsing}, a multi-line specification is used to define the
machine and single line specifications are used to trigger the writing of the machine
data and execution code.

.figure cmd-line-parsing
.multicols
.verbatim
#include <string.h>
#include <stdio.h>

%%{ 
    machine foo;
    main := 
        ( 'foo' | 'bar' ) 
        0 @{ res = 1; };
}%%

%% write data;
.end verbatim
.columnbreak
.verbatim
int main( int argc, char **argv )
{
    int cs, res = 0;
    if ( argc > 1 ) {
        char *p = argv[1];
        char *pe = p + strlen(p) + 1;
        %% write init;
        %% write exec;
    }
    printf("result = %i\n", res );
    return 0;
}
.end verbatim
.end multicols
.caption Parsing a command line argument.
.end figure

.subsection Naming Ragel Blocks

.verbatim
machine fsm_name;
.end verbatim

The .verb|machine| statement gives the name of the FSM. If present in a
specification, this statement must appear first. If a machine specification
does not have a name then Ragel uses the previous specification name.  If no
previous specification name exists then this is an error. Because FSM
specifications persist in memory, a machine's statements can be spread across
multiple machine specifications.  This allows one to break up a machine across
several files or draw in statements that are common to multiple machines using
the .verb|include| statement.

.subsection Machine Definition
.label{definition}

.verbatim
<name> = <expression>;
.end verbatim 

The machine definition statement associates an FSM expression with a name. Machine
expressions assigned to names can later be referenced in other expressions. A
definition statement on its own does not cause any states to be generated. It is simply a
description of a machine to be used later. States are generated only when a definition is
instantiated, which happens when a definition is referenced in an instantiated
expression. 

.subsection Machine Instantiation
.label{instantiation}

.verbatim
<name> := <expression>;
.end verbatim

The machine instantiation statement generates a set of states representing an
expression. Each instantiation generates a distinct set of states.  The starting
state of the instantiation is written in the data section of the generated code
using the instantiation name.  If a machine named
.verb|main| is instantiated, its start state is used as the
specification's start state and is assigned to the .verb|cs| variable by the
.verb|write init| command. If no .verb|main| machine is given, the start state
of the last machine instantiation to appear is used as the specification's
start state.

From outside the execution loop, control may be passed to any machine by
assigning the entry point to the .verb|cs| variable.  From inside the execution
loop, control may be passed to any machine instantiation using .verb|fcall|,
.verb|fgoto| or .verb|fnext| statements.

.subsection Including Ragel Code

.verbatim
include FsmName "inputfile.rl";
.end verbatim

The .verb|include| statement can be used to draw in the statements of another FSM
specification. Both the name and input file are optional, however at least one
must be given. Without an FSM name, the given input file is searched for an FSM
of the same name as the current specification. Without an input file, the
current file is searched for a machine of the given name. If both are present,
the given input file is searched for a machine of the given name.

Ragel searches for included files from the location of the current file.
Additional directories can be added to the search path using the .verb|-I|
option.

.subsection Importing Definitions
.label{import}

.verbatim
import "inputfile.h";
.end verbatim

The .verb|import| statement scrapes a file for sequences of tokens that match
the following forms. Ragel treats these forms as state machine definitions.

.list
.li .verb|name '=' number|
.li .verb|name '=' lit_string|
.li .verb|'define' name number|
.li .verb|'define' name lit_string|
.end list

If the input file is a Ragel program then tokens inside any Ragel
specifications are ignored. See Section .ref{export} for a description of
exporting machine definitions.

Ragel searches for imported files from the location of the current file.
Additional directories can be added to the search path using the .verb|-I|
option.

.section Lexical Analysis of a Ragel Block
.label{lexing}

Within a machine specification the following lexical rules apply to the input.

.itemize

.item The .verb|#| symbol begins a comment that terminates at the next newline.

.item The symbols .verb|""|, .verb|''|, .verb|//|, .verb|[]| behave as the
delimiters of literal strings. Within them, the following escape sequences 
are interpreted: 

.verb|    \0 \a \b \t \n \v \f \r|

A backslash at the end of a line joins the following line onto the current. A
backslash preceding any other character removes special meaning. This applies
to terminating characters and to special characters in regular expression
literals. As an exception, regular expression literals do not support escape
sequences as the operands of a range within a list. See the bullet on regular
expressions in Section .ref{basic}.

.item The symbols .verb|{}| delimit a block of host language code that will be
embedded into the machine as an action.  Within the block of host language
code, basic lexical analysis of comments and strings is done in order to
correctly find the closing brace of the block. With the exception of FSM
commands embedded in code blocks, the entire block is preserved as is for
identical reproduction in the output code.

.item The pattern .verb|[+-]?[0-9]+| denotes an integer in decimal format.
Integers used for specifying machines may be negative only if the alphabet type
is signed. Integers used for specifying priorities may be positive or negative.

.item The pattern .verb|0x[0-9A-Fa-f]+| denotes an integer in hexadecimal
format.

.item The keywords are .verb|access|, .verb|action|, .verb|alphtype|,
.verb|getkey|, .verb|write|, .verb|machine| and .verb|include|.

.item The pattern .verb|[a-zA-Z_][a-zA-Z_0-9]*| denotes an identifier.

.comment
.item The allowable symbols are:

.verb/    ( ) ! ^ * ? + : -> - | & . , := = ; > @ $ % /\\
.verb|    >/  $/  %/  </  @/  <>/ >!  $!  %!  <!  @!  <>!|\\
.verb|    >^  $^  %^  <^  @^  <>^ >~  $~  %~  <~  @~  <>~|\\
.verb|    >*  $*  %*  <*  @*  <>*|
.end comment

.item Any amount of whitespace may separate tokens.

.end itemize

.comment
.section Parse of an FSM Specification

The following statements are possible within an FSM specification. The
requirements for trailing semicolons loosely follow that of C. 
A block
specifying code does not require a trailing semicolon. An expression
statement does require a trailing semicolon.
.end comment

.section Basic Machines
.label{basic}

The basic machines are the base operands of regular language expressions. They
are the smallest unit to which machine construction and manipulation operators
can be applied.

.itemize

.item .verb|'hello'| -- Concatenation Literal. Produces a machine that matches
the sequence of characters in the quoted string. If there are 5 characters
there will be 6 states chained together with the characters in the string. See
Section .ref{lexing} for information on valid escape sequences. 

.comment
% GENERATE: bmconcat
% OPT: -p
% %%{
% machine bmconcat;
.verbatim
main := 'hello';
.end verbatim
% }%%
% END GENERATE
.end comment

.graphic bmconcat

It is possible
to make a concatenation literal case-insensitive by appending an .verb|i| to
the string, for example .verb|'cmd'i|.

.item .verb|"hello"| -- Identical to the single quoted version.

.item .verb|[hello]| -- Or Expression. Produces a union of characters.  There
will be two states with a transition for each unique character between the two states.
The .verb|[]| delimiters behave like the quotes of a literal string. For example, 
.verb|[ \t]| means tab or space. The .verb|or| expression supports character ranges
with the .verb|-| symbol as a separator. The meaning of the union can be negated
using an initial .verb|^| character as in standard regular expressions. 
See Section .ref{lexing} for information on valid escape sequences
in .verb|or| expressions.

.comment
% GENERATE: bmor
% OPT: -p
% %%{
% machine bmor;
.verbatim
main := [hello];
.end verbatim
% }%%
% END GENERATE
.end comment

.graphic bmor

.item .verb|''|, .verb|""|, and .verb|[]| -- Zero Length Machine.  Produces a machine
that matches the zero length string. Zero length machines have one state that is both
a start state and a final state.

.comment
% GENERATE: bmnull
% OPT: -p
% %%{
% machine bmnull;
.verbatim
main := '';
.end verbatim
% }%%
% END GENERATE
.end comment

.graphic bmnull

% FIXME: More on the range of values here.
.item .verb|42| -- Numerical Literal. Produces a two state machine with one
transition on the given number. The number may be in decimal or hexadecimal
format and should be in the range allowed by the alphabet type. The minimum and
maximum values permitted are defined by the host machine that Ragel is compiled
on. For example, numbers in a .verb|short| alphabet on an i386 machine should
be in the range .verb|-32768| to .verb|32767|.

.comment
% GENERATE: bmnum
% %%{
% machine bmnum;
.verbatim
main := 42;
.end verbatim
% }%%
% END GENERATE
.end comment

.graphic bmnum

.item .verb|/simple_regex/| -- Regular Expression. Regular expressions are
parsed as a series of expressions that are concatenated together. Each
concatenated expression
may be a literal character, the ``any'' character specified by the .verb|.|
symbol, or a union of characters specified by the .verb|[]| delimiters. If the
first character of a union is .verb|^| then it matches any character not in the
list. Within a union, a range of characters can be given by separating the first
and last characters of the range with the .verb|-| symbol. Each
concatenated machine may have repetition specified by following it with the
.verb|*| symbol. The standard escape sequences described in Section
.ref{lexing} are supported everywhere in regular expressions except as the
operands of a range within in a list. This notation also supports the .verb|i|
trailing option. Use it to produce case-insensitive machines, as in .verb|/GET/i|.

Ragel does not support very complex regular expressions because the desired
results can always be achieved using the more general machine construction
operators listed in Section .ref{machconst}. The following diagram shows the
result of compiling .verb|/ab*[c-z].*[123]/|. .verb|DEF| represents the default
transition, which is taken if no other transition can be taken. 

.comment
% GENERATE: bmregex
% OPT: -p
% %%{
% machine bmregex;
.verbatim
main := /ab*[c-z].*[123]/;
.end verbatim
% }%%
% END GENERATE
.end comment

.graphic bmregex

.item .verb|'a' .. 'z'| -- Range. Produces a machine that matches any
characters in the specified range.  Allowable upper and lower bounds of the
range are concatenation literals of length one and numerical literals.  For
example, .verb|0x10..0x20|, .verb|0..63|, and .verb|'a'..'z'| are valid ranges.
The bounds should be in the range allowed by the alphabet type.

.comment
% GENERATE: bmrange
% OPT: -p
% %%{
% machine bmrange;
.verbatim
main := 'a' .. 'z';
.end verbatim
% }%%
% END GENERATE
.end comment

.graphic bmrange

.item .verb|variable_name| -- Lookup the machine definition assigned to the
variable name given and use an instance of it. See Section .ref{definition} for
an important note on what it means to reference a variable name.

.item .verb|builtin_machine| -- There are several built-in machines available
for use. They are all two state machines for the purpose of matching common
classes of characters. They are:

.itemize

.item .verb|any   | -- Any character in the alphabet.

.item .verb|ascii | -- Ascii characters. .verb|0..127|

.item .verb|extend| -- Ascii extended characters. This is the range
.verb|-128..127| for signed alphabets and the range .verb|0..255| for unsigned
alphabets.

.item .verb|alpha | -- Alphabetic characters. .verb|[A-Za-z]|

.item .verb|digit | -- Digits. .verb|[0-9]|

.item .verb|alnum | -- Alpha numerics. .verb|[0-9A-Za-z]|

.item .verb|lower | -- Lowercase characters. .verb|[a-z]|

.item .verb|upper | -- Uppercase characters. .verb|[A-Z]|

.item .verb|xdigit| -- Hexadecimal digits. .verb|[0-9A-Fa-f]|

.item .verb|cntrl | -- Control characters. .verb|0..31|

.item .verb|graph | -- Graphical characters. .verb|[!-~]|

.item .verb|print | -- Printable characters. .verb|[ -~]|

.item .verb|punct | -- Punctuation. Graphical characters that are not alphanumerics.
.verb|[!-/:-@[-`{-~]|

.item .verb|space | -- Whitespace. .verb|[\t\v\f\n\r ]|

.item .verb|zlen  | -- Zero length string. .verb|""|

.item .verb|empty | -- Empty set. Matches nothing. .verb|^any|

.end itemize
.end itemize

.section Operator Precedence
The following table shows operator precedence from lowest to highest. Operators
in the same precedence group are evaluated from left to right.

.tabular
.row 1&.verb| , |&Join
.row 2&.verb/ | & - --/&Union, Intersection and Subtraction
.row 3&.verb| . <: :> :>> |&Concatenation
.row 4&.verb| : |&Label
.row 5&.verb| -> |&Epsilon Transition
.row 6&.verb| >  @  $  % |&Transitions Actions and Priorities
.row 6&.verb| >/  $/  %/  </  @/  <>/ |&EOF Actions
.row 6&.verb| >!  $!  %!  <!  @!  <>! |&Global Error Actions
.row 6&.verb| >^  $^  %^  <^  @^  <>^ |&Local Error Actions
.row 6&.verb| >~  $~  %~  <~  @~  <>~ |&To-State Actions
.row 6&.verb| >*  $*  %*  <*  @*  <>* |&From-State Action
.row 7&.verb| * ** ? + {n} {,n} {n,} {n,m} |&Repetition
.row 8&.verb| ! ^ |&Negation and Character-Level Negation
.row 9&.verb| ( <expr> ) |&Grouping
.end tabular

.section Regular Language Operators
.label{machconst}

When using Ragel it is helpful to have a sense of how it constructs machines.
The determinization process can produce results that seem unusual to someone
not familiar with the NFA to DFA conversion algorithm. In this section we
describe Ragel's state machine operators. Though the operators are defined
using epsilon transitions, it should be noted that this is for discussion only.
The epsilon transitions described in this section do not persist, but are
immediately removed by the determinization process which is executed at every
operation. Ragel does not make use of any nondeterministic intermediate state
machines. 

To create an epsilon transition between two states .verb|x| and .verb|y| is to
copy all of the properties of .verb|y| into .verb|x|. This involves drawing in
all of .verb|y|'s to-state actions, EOF actions, etc., in addition to its
transitions. If .verb|x| and .verb|y| both have a transition out on the same
character, then the transitions must be combined.  During transition
combination a new transition is made that goes to a new state that is the
combination of both target states. The new combination state is created using
the same epsilon transition method.  The new state has an epsilon transition
drawn to all the states that compose it. Since the creation of new epsilon
transitions may be triggered every time an epsilon transition is drawn, the
process of drawing epsilon transitions is repeated until there are no more
epsilon transitions to be made.

A very common error that is made when using Ragel is to make machines that do
too much. That is, to create machines that have unintentional
nondeterministic properties. This usually results from being unaware of the common strings
between machines that are combined together using the regular language
operators. This can involve never leaving a machine, causing its actions to be
propagated through all the following states. Or it can involve an alternation
where both branches are unintentionally taken simultaneously.

This problem forces one to think hard about the language that needs to be
matched. To guard against this kind of problem one must ensure that the machine
specification is divided up using boundaries that do not allow ambiguities from
one portion of the machine to the next. See Chapter
.ref{controlling-nondeterminism} for more on this problem and how to solve it.

The Graphviz tool is an immense help when debugging improperly compiled
machines or otherwise learning how to use Ragel. Graphviz Dot files can be
generated from Ragel programs using the .verb|-V| option. See Section
.ref{visualization} for more information.


.subsection Union

.verb/expr | expr/

The union operation produces a machine that matches any string in machine one
or machine two. The operation first creates a new start state. Epsilon
transitions are drawn from the new start state to the start states of both
input machines.  The resulting machine has a final state set equivalent to the
union of the final state sets of both input machines. In this operation, there
is the opportunity for nondeterminism among both branches. If there are
strings, or prefixes of strings that are matched by both machines then the new
machine will follow both parts of the alternation at once. The union operation is
shown below.

.graphic opor 1.0

The following example demonstrates the union of three machines representing
common tokens.

% GENERATE: exor
% OPT: -p
% %%{
% machine exor;
.code
# Hex digits, decimal digits, or identifiers
main := '0x' xdigit+ | digit+ | alpha alnum*;
.end code
% }%%
% END GENERATE

.graphic exor

.subsection Intersection

.verb|expr & expr|

Intersection produces a machine that matches any
string that is in both machine one and machine two. To achieve intersection, a
union is performed on the two machines. After the result has been made
deterministic, any final state that is not a combination of final states from
both machines has its final state status revoked. To complete the operation,
paths that do not lead to a final state are pruned from the machine. Therefore,
if there are any such paths in either of the expressions they will be removed
by the intersection operator.  Intersection can be used to require that two
independent patterns be simultaneously satisfied as in the following example.

% GENERATE: exinter
% OPT: -p
% %%{
% machine exinter;
.code
# Match lines four characters wide that contain 
# words separated by whitespace.
main :=
    /[^\n][^\n][^\n][^\n]\n/* &
    (/[a-z][a-z]*/ | [ \n])**;
.end code
% }%%
% END GENERATE

.graphic exinter

.subsection Difference

.verb|expr - expr|

The difference operation produces a machine that matches
strings that are in machine one but are not in machine two. To achieve subtraction,
a union is performed on the two machines. After the result has been made
deterministic, any final state that came from machine two or is a combination
of states involving a final state from machine two has its final state status
revoked. As with intersection, the operation is completed by pruning any path
that does not lead to a final state.  The following example demonstrates the
use of subtraction to exclude specific cases from a set.

% GENERATE: exsubtr
% OPT: -p
% %%{
% machine exsubtr;
.code
# Subtract keywords from identifiers.
main := /[a-z][a-z]*/ - ( 'for' | 'int' );
.end code
% }%%
% END GENERATE

.graphic exsubtr

.subsection Strong Difference
.label{strong_difference}

.verb|expr -- expr|

Strong difference produces a machine that matches any string of the first
machine that does not have any string of the second machine as a substring. In
the following example, strong subtraction is used to excluded .verb|CRLF| from
a sequence. In the corresponding visualization, the label .verb|DEF| is short
for default. The default transition is taken if no other transition can be
taken.

% GENERATE: exstrongsubtr
% OPT: -p
% %%{
% machine exstrongsubtr;
.code
crlf = '\r\n';
main := [a-z]+ ':' ( any* -- crlf ) crlf;
.end code
% }%%
% END GENERATE

.graphic exstrongsubtr

This operator is equivalent to the following.

.verbatim
expr - ( any* expr any* )
.end verbatim

.subsection Concatenation

.verb|expr . expr|

Concatenation produces a machine that matches all the strings in machine one followed by all
the strings in machine two.  Concatenation draws epsilon transitions from the
final states of the first machine to the start state of the second machine. The
final states of the first machine lose their final state status, unless the
start state of the second machine is final as well. 
Concatenation is the default operator. Two machines next to each other with no
operator between them results in concatenation.

.graphic opconcat 1.0

The opportunity for nondeterministic behaviour results from the possibility of
the final states of the first machine accepting a string that is also accepted
by the start state of the second machine.
The most common scenario in which this happens is the
concatenation of a machine that repeats some pattern with a machine that gives
a terminating string, but the repetition machine does not exclude the
terminating string. The example in Section .ref{strong_difference}
guards against this. Another example is the expression .verb|("'" any* "'")|.
When executed the thread of control will
never leave the .verb|any*| machine.  This is a problem especially if actions
are embedded to process the characters of the .verb|any*| component.

In the following example, the first machine is always active due to the
nondeterministic nature of concatenation. This particular nondeterminism is intended,
however, because we wish to permit EOF strings before the end of the input.

% GENERATE: exconcat
% OPT: -p
% %%{
% machine exconcat;
.code
# Require an eof marker on the last line.
main := /[^\n]*\n/* . 'EOF\n';
.end code
% }%%
% END GENERATE

.graphic exconcat

There is a language
ambiguity involving concatenation and subtraction. Because concatenation is the 
default operator for two
adjacent machines there is an ambiguity between subtraction of
a positive numerical literal and concatenation of a negative numerical literal.
For example, .verb|(x-7)| could be interpreted as .verb|(x . -7)| or 
.verb|(x - 7)|. In the Ragel language, the subtraction operator always takes precedence
over concatenation of a negative literal. We adhere to the rule that the default
concatenation operator takes effect only when there are no other operators between
two machines. Beware of writing machines such as .verb|(any -1)| when what is
desired is a concatenation of .verb|any| and .verb|-1|. Instead write 
.verb|(any . -1)| or .verb|(any (-1))|. If in doubt of the meaning of your program do not
rely on the default concatenation operator; always use the .verb|.| symbol.


.subsection Kleene Star

.verb|expr*|

The machine resulting from the Kleene Star operator will match zero or more
repetitions of the machine it is applied to.
It creates a new start state and an additional final
state.  Epsilon transitions are drawn between the new start state and the old start
state, between the new start state and the new final state, and
between the final states of the machine and the new start state.  After the
machine is made deterministic, the final states get all the
transitions of the start state. 

.graphic opstar 1.0

The possibility for nondeterministic behaviour arises if the final states have
transitions on any of the same characters as the start state.  This is common
when applying kleene star to an alternation of tokens. Like the other problems
arising from nondeterministic behavior, this is discussed in more detail in Chapter
.ref{controlling-nondeterminism}. This particular problem can also be solved
by using the longest-match construction discussed in Section 
.ref{generating-scanners} on scanners.

In this 
example, there is no nondeterminism introduced by the exterior kleene star due to
the newline at the end of the regular expression. Without the newline the
exterior kleene star would be redundant and there would be ambiguity between
repeating the inner range of the regular expression and the entire regular
expression. Though it would not cause a problem in this case, unnecessary
nondeterminism in the kleene star operator often causes undesired results for
new Ragel users and must be guarded against.

% GENERATE: exstar
% OPT: -p
% %%{
% machine exstar;
.code
# Match any number of lines with only lowercase letters.
main := /[a-z]*\n/*;
.end code
% }%%
% END GENERATE

.graphic exstar

.subsection One Or More Repetition

.verb|expr+|

This operator produces the concatenation of the machine with the kleene star of
itself. The result will match one or more repetitions of the machine. The plus
operator is equivalent to .verb|(expr . expr*)|.  

% GENERATE: explus
% OPT: -p
% %%{
% machine explus;
.code
# Match alpha-numeric words.
main := alnum+;
.end code
% }%%
% END GENERATE

.graphic explus

.subsection Optional

.verb|expr?|

The .em{optional} operator produces a machine that accepts the machine
given or the zero length string. The optional operator is equivalent to
.verb/(expr | '' )/. In the following example the optional operator is used to
possibly extend a token.

% GENERATE: exoption
% OPT: -p
% %%{
% machine exoption;
.code
# Match integers or floats.
main := digit+ ('.' digit+)?;
.end code
% }%%
% END GENERATE

.graphic exoption

.subsection Repetition

.list 
.li .verb|expr {n}| -- Exactly N copies of expr.
.li .verb|expr {,n}| -- Zero to N copies of expr.
.li .verb|expr {n,}| -- N or more copies of expr.
.li .verb|expr {n,m}| -- N to M copies of expr.
.end list

.subsection Negation

.verb|!expr|

Negation produces a machine that matches any string not matched by the given
machine. Negation is equivalent to .verb|(any* - expr)|.

% GENERATE: exnegate
% OPT: -p
% %%{
% machine exnegate;
.code
# Accept anything but a string beginning with a digit.
main := ! ( digit any* );
.end code
% }%%
% END GENERATE

.graphic exnegate

.subsection Character-Level Negation

.verb|^expr|

Character-level negation produces a machine that matches any single character
not matched by the given machine. Character-Level Negation is equivalent to
.verb|(any - expr)|. It must be applied only to machines that match strings of
length one.

.section State Machine Minimization

State machine minimization is the process of finding the minimal equivalent FSM accepting
the language. Minimization reduces the number of states in machines
by merging equivalent states. It does not change the behaviour of the machine
in any way. It will cause some states to be merged into one because they are
functionally equivalent. State minimization is on by default. It can be turned
off with the .verb|-n| option.

The algorithm implemented is similar to Hopcroft's state minimization
algorithm. Hopcroft's algorithm assumes a finite alphabet that can be listed in
memory, whereas Ragel supports arbitrary integer alphabets that cannot be
listed in memory. Though exact analysis is very difficult, Ragel minimization
runs close to O(n * log(n)) and requires O(n) temporary storage where
$n$ is the number of states.

.section Visualization
.label{visualization}

%In many cases, practical
%parsing programs will be too large to completely visualize with Graphviz.  The
%proper approach is to reduce the language to the smallest subset possible that
%still exhibits the characteristics that one wishes to learn about or to fix.
%This can be done without modifying the source code using the .verb|-M| and
%.verb|-S| options. If a machine cannot be easily reduced,
%embeddings of unique actions can be very useful for tracing a
%particular component of a larger machine specification, since action names are
%written out on transition labels.

Ragel is able to emit compiled state machines in Graphviz's Dot file format.
This is done using the .verb|-V| option.
Graphviz support allows users to perform
incremental visualization of their parsers. User actions are displayed on
transition labels of the graph. 

If the final graph is too large to be
meaningful, or even drawn, the user is able to inspect portions of the parser
by naming particular regular expression definitions with the .verb|-S| and
.verb|-M| options to the .verb|ragel| program. Use of Graphviz greatly
improves the Ragel programming experience. It allows users to learn Ragel by
experimentation and also to track down bugs caused by unintended
nondeterminism.

Ragel has another option to help debugging. The .verb|-x| option causes Ragel
to emit the compiled machine in an XML format.

.chapter User Actions

Ragel permits the user to embed actions into the transitions of a regular
expression's corresponding state machine. These actions are executed when the
generated code moves over a transition.  Like the regular expression operators,
the action embedding operators are fully compositional. They take a state
machine and an action as input, embed the action and yield a new state machine
that can be used in the construction of other machines. Due to the
compositional nature of embeddings, the user has complete freedom in the
placement of actions.

A machine's transitions are categorized into four classes. The action embedding
operators access the transitions defined by these classes.  The .em{entering
transition} operator .verb|>| isolates the start state, then embeds an action
into all transitions leaving it. The .em{finishing transition} operator
.verb|@| embeds an action into all transitions going into a final state.  The
.em{all transition} operator .verb|$| embeds an action into all transitions of
an expression. The .em{leaving transition} operator .verb|%| provides access
to the yet-unmade transitions moving out of the machine via the final states. 

.section Embedding Actions

.verbatim
action ActionName {
    /* Code an action here. */
    count += 1;
}
.end verbatim

The action statement defines a block of code that can be embedded into an FSM.
Action names can be referenced by the action embedding operators in
expressions. Though actions need not be named in this way (literal blocks
of code can be embedded directly when building machines), defining reusable
blocks of code whenever possible is good practice because it potentially increases the
degree to which the machine can be minimized. 

Within an action some Ragel expressions and statements are parsed and
translated. These allow the user to interact with the machine from action code.
See Section .ref{vals} for a complete list of statements and values available
in code blocks. 

.subsection Entering Action

.verb|expr > action| 

The entering action operator embeds an action into all transitions
that enter into the machine from the start state. If the start state is final,
then the action is also embedded into the start state as a leaving action. This
means that if a machine accepts the zero-length string and control passes
through the start state then the entering action is executed. Note
that this can happen on both a following character and on the EOF event.

In some machines, the start state has transtions coming in from within the
machine. In these cases the start state is first isolated from the rest of the
machine ensuring that the entering actions are executed once only.

% GENERATE: exstact
% OPT: -p
% %%{
% machine exstact;
.code
# Execute A at the beginning of a string of alpha.
action A {}
main := ( lower* >A ) . ' ';
.end code
% }%%
% END GENERATE

.graphic exstact

.subsection Finishing Action

.verb|expr @ action|

The finishing action operator embeds an action into any transitions that move
the machine into a final state. Further input may move the machine out of the
final state, but keep it in the machine. Therefore, finishing actions may be
executed more than once if a machine has any internal transitions out of a
final state. In the following example, the final state has no transitions out
and the finishing action is executed only once.

% GENERATE: exdoneact
% OPT: -p
% %%{
% machine exdoneact;
% action A {}
.code
# Execute A when the trailing space is seen.
main := ( lower* ' ' ) @A;
.end code
% }%%
% END GENERATE

.graphic exdoneact

.subsection All Transition Action

.verb|expr $ action|

The all transition operator embeds an action into all transitions of a machine.
The action is executed whenever a transition of the machine is taken. In the
following example, A is executed on every character matched.

% GENERATE: exallact
% OPT: -p
% %%{
% machine exallact;
% action A {}
.code
# Execute A on any characters of the machine.
main := ( 'm1' | 'm2' ) $A;
.end code
% }%%
% END GENERATE

.graphic exallact

.subsection Leaving Actions
.label{out-actions}

.verb|expr % action|

The leaving action operator queues an action for embedding into the transitions
that go out of a machine via a final state. The action is first stored in
the machine's final states and is later transferred to any transitions that are
made going out of the machine by a kleene star or concatenation operation.

If a final state of the machine is still final when compilation is complete
then the leaving action is also embedded as an EOF action. Therefore, leaving
the machine is defined as either leaving on a character or as state machine
acceptance.

This operator allows one to associate an action with the termination of a
sequence, without being concerned about what particular character terminates
the sequence. In the following example, A is executed when leaving the alpha
machine on the newline character.

% GENERATE: exoutact1
% OPT: -p
% %%{
% machine exoutact1;
% action A {}
.code
# Match a word followed by a newline. Execute A when 
# finishing the word.
main := ( lower+ %A ) . '\n';
.end code
% }%%
% END GENERATE

.graphic exoutact1

In the following example, the .verb|term_word| action could be used to register
the appearance of a word and to clear the buffer that the .verb|lower| action used
to store the text of it.

% GENERATE: exoutact2
% OPT: -p
% %%{
% machine exoutact2;
% action lower {}
% action space {}
% action term_word {}
% action newline {}
.code
word = ( [a-z] @lower )+ %term_word;
main := word ( ' ' @space word )* '\n' @newline;
.end code
% }%%
% END GENERATE

.graphic exoutact2

In this final example of the action embedding operators, A is executed upon entering
the alpha machine, B is executed on all transitions of the
alpha machine, C is executed when the alpha machine is exited by moving into the
newline machine and N is executed when the newline machine moves into a final
state.  

% GENERATE: exaction
% OPT: -p
% %%{
% machine exaction;
% action A {}
% action B {}
% action C {}
% action N {}
.code
# Execute A on starting the alpha machine, B on every transition 
# moving through it and C upon finishing. Execute N on the newline.
main := ( lower* >A $B %C ) . '\n' @N;
.end code
% }%%
% END GENERATE

.graphic exaction


.section State Action Embedding Operators

The state embedding operators allow one to embed actions into states. Like the
transition embedding operators, there are several different classes of states
that the operators access. The meanings of the symbols are similar to the
meanings of the symbols used for the transition embedding operators. The design
of the state selections was driven by a need to cover the states of an
expression with exactly one error action.

Unlike the transition embedding operators, the state embedding operators are
also distinguished by the different kinds of events that embedded actions can
be associated with. Therefore the state embedding operators have two
components.  The first, which is the first one or two characters, specifies the
class of states that the action will be embedded into. The second component
specifies the type of event the action will be executed on. The symbols of the
second component also have equivalent keywords. 

.multicols
The different classes of states are:

.list
.li .verb|> | -- the start state
.li .verb|< | -- any state except the start state
.li .verb|$ | -- all states
.li .verb|% | -- final states
.li .verb|@ | -- any state except final states
.li .verb|<>| -- any except start and final (middle)
.end list

.columnbreak

The different kinds of embeddings are:

.list
.li .verb|~| -- to-state actions (.verb|to|)
.li .verb|*| -- from-state actions (.verb|from|)
.li .verb|/| -- EOF actions (.verb|eof|)
.li .verb|!| -- error actions (.verb|err|)
.li .verb|^| -- local error actions (.verb|lerr|)
.end list

.end multicols

.subsection To-State and From-State Actions

.subsubsection To-State Actions

.list
.li .verb|>~action      >to(name)      >to{...} | -- the start state
.li .verb|<~action      <to(name)      <to{...} | -- any state except the start state
.li .verb|$~action      $to(name)      $to{...} | -- all states
.li .verb|%~action      %to(name)      %to{...} | -- final states
.li .verb|@~action      @to(name)      @to{...} | -- any state except final states
.li .verb|<>~action     <>to(name)     <>to{...}| -- any except start and final (middle)
.end list


To-state actions are executed whenever the state machine moves into the
specified state, either by a natural movement over a transition or by an
action-based transfer of control such as .verb|fgoto|. They are executed after the
in-transition's actions but before the current character is advanced and
tested against the end of the input block. To-state embeddings stay with the
state. They are irrespective of the state's current set of transitions and any
future transitions that may be added in or out of the state.

Note that the setting of the current state variable .verb|cs| outside of the
execute code is not considered by Ragel as moving into a state and consequently
the to-state actions of the new current state are not executed. This includes
the initialization of the current state when the machine begins.  This is
because the entry point into the machine execution code is after the execution
of to-state actions.

.subsubsection From-State Actions

.list
.li .verb|>*action     >from(name)     >from{...} | -- the start state
.li .verb|<*action     <from(name)     <from{...} | -- any state except the start state
.li .verb|$*action     $from(name)     $from{...} | -- all states
.li .verb|%*action     %from(name)     %from{...} | -- final states
.li .verb|@*action     @from(name)     @from{...} | -- any state except final states
.li .verb|<>*action    <>from(name)    <>from{...}| -- any except start and final (middle)
.end list

From-state actions are executed whenever the state machine takes a transition from a
state, either to itself or to some other state. These actions are executed
immediately after the current character is tested against the input block end
marker and before the transition to take is sought based on the current
character. From-state actions are therefore executed even if a transition
cannot be found and the machine moves into the error state.  Like to-state
embeddings, from-state embeddings stay with the state.

.subsection EOF Actions

.list
.li .verb|>/action     >eof(name)     >eof{...} | -- the start state
.li .verb|</action     <eof(name)     <eof{...} | -- any state except the start state
.li .verb|$/action     $eof(name)     $eof{...} | -- all states
.li .verb|%/action     %eof(name)     %eof{...} | -- final states
.li .verb|@/action     @eof(name)     @eof{...} | -- any state except final states
.li .verb|<>/action    <>eof(name)    <>eof{...}| -- any except start and final (middle)
.end list

The EOF action embedding operators enable the user to embed actions that are
executed at the end of the input stream. EOF actions are stored in states and
generated in the .verb|write exec| block. They are run when .verb|p == pe == eof|
as the execute block is finishing. EOF actions are free to adjust .verb|p| and
jump to another part of the machine to restart execution.

.subsection Handling Errors

In many applications it is useful to be able to react to parsing errors.  The
user may wish to print an error message that depends on the context.  It
may also be desirable to consume input in an attempt to return the input stream
to some known state and resume parsing. To support error handling and recovery,
Ragel provides error action embedding operators. There are two kinds of error
actions: global error actions and local error actions.
Error actions can be used to simply report errors, or by jumping to a machine
instantiation that consumes input, can attempt to recover from errors.  

.subsubsection Global Error Actions

.list
.li .verb|>!action     >err(name)     >err{...} | -- the start state
.li .verb|<!action     <err(name)     <err{...} | -- any state except the start state
.li .verb|$!action     $err(name)     $err{...} | -- all states
.li .verb|%!action     %err(name)     %err{...} | -- final states
.li .verb|@!action     @err(name)     @err{...} | -- any state except final states
.li .verb|<>!action    <>err(name)    <>err{...}| -- any except start and final (middle)
.end list

Global error actions are stored in the states they are embedded into until
compilation is complete. They are then transferred to the transitions that move
into the error state. These transitions are taken on all input characters that
are not already covered by the state's transitions. If a state with an error
action is not final when compilation is complete, then the action is also
embedded as an EOF action.

Error actions can be used to recover from errors by jumping back into the
machine with .verb|fgoto| and optionally altering .verb|p|.

.subsubsection Local Error Actions

.list
.li .verb|>^action     >lerr(name)     >lerr{...} | -- the start state
.li .verb|<^action     <lerr(name)     <lerr{...} | -- any state except the start state
.li .verb|$^action     $lerr(name)     $lerr{...} | -- all states
.li .verb|%^action     %lerr(name)     %lerr{...} | -- final states
.li .verb|@^action     @lerr(name)     @lerr{...} | -- any state except final states
.li .verb|<>^action    <>lerr(name)    <>lerr{...}| -- any except start and final (middle)
.end list

Like global error actions, local error actions are also stored in the states
they are embedded into until a transfer point. The transfer point is different
however. Each local error action embedding is associated with a name. When a
machine definition has been fully constructed, all local error action
embeddings associated with the same name as the machine definition are
transferred to the error transitions. At this time they are also embedded as
EOF actions in the case of non-final states.

Local error actions can be used to specify an action to take when a particular
section of a larger state machine fails to match. A particular machine
definition's ``thread'' may die and the local error actions executed, however
the machine as a whole may continue to match input.

There are two forms of local error action embeddings. In the first form the
name defaults to the current machine. In the second form the machine name can
be specified.  This is useful when it is more convenient to specify the local
error action in a sub-definition that is used to construct the machine
definition that the local error action is associated with. To embed local 
error actions and
explicitly state the machine definition on which the transfer is to happen use
.verb|(name, action)| as the action.

.subsubsection Example

The following example uses error actions to report an error and jump to a
machine that consumes the remainder of the line when parsing fails. After
consuming the line, the error recovery machine returns to the main loop.

% GENERATE: erract
% %%{
%   machine erract;
%   ws = ' ';
%   address = 'foo AT bar..com';
%   date = 'Monday May 12';
.code
action cmd_err { 
    printf( "command error\n" ); 
    fhold; fgoto line;
}
action from_err { 
    printf( "from error\n" ); 
    fhold; fgoto line; 
}
action to_err { 
    printf( "to error\n" ); 
    fhold; fgoto line;
}

line := [^\n]* '\n' @{ fgoto main; };

main := (
    (
        'from' @err(cmd_err) 
            ( ws+ address ws+ date '\n' ) $err(from_err) |
        'to' @err(cmd_err)
            ( ws+ address '\n' ) $err(to_err)
    ) 
)*;
.end code
% }%%
% %% write data;
% void f()
% {
%   %% write init;
%   %% write exec;
% }
% END GENERATE



.section Action Ordering and Duplicates

When combining expressions that have embedded actions it is often the case that
a number of actions must be executed on a single input character. For example,
following a concatenation the leaving action of the left expression and the
entering action of the right expression will be embedded into one transition.
This requires a method of ordering actions that is intuitive and
predictable for the user, and repeatable for the compiler. 

We associate with the embedding of each action a unique timestamp that is
used to order actions that appear together on a single transition in the final
state machine. To accomplish this, we recursively traverse the parse tree of
regular expressions and assign timestamps to action embeddings. References to
machine definitions are followed in the traversal. When we visit a
parse tree node, we assign timestamps to all .em{entering} action embeddings,
recurse on the parse tree, then assign timestamps to the remaining .em{all},
.em{finishing}, and .em{leaving} embeddings in the order in which they
appear.

By default Ragel does not permit a single action to appear multiple times in an action
list. When the final machine has been created, actions that appear more than
once in a single transition, to-state, from-state or EOF action list have their
duplicates removed.
The first appearance of the action is preserved. This is useful in a number of
scenarios. First, it allows us to union machines with common prefixes without
worrying about the action embeddings in the prefix being duplicated. Second, it
prevents leaving actions from being transferred multiple times. This can
happen when a machine is repeated, then followed with another machine that
begins with a common character. For example:

.verbatim
word = [a-z]+ %act;
main := word ( '\n' word )* '\n\n';
.end verbatim

Note that Ragel does not compare action bodies to determine if they have
identical program text. It simply checks for duplicates using each action
block's unique location in the program.

The removal of duplicates can be turned off using the .verb|-d| option.

.section Values and Statements Available in Code Blocks
.label{vals}

The following values are available in code blocks:

.itemize
.item .verb|fpc| -- A pointer to the current character. This is equivalent to
accessing the .verb|p| variable.

.item .verb|fc| -- The current character. This is equivalent to the expression .verb|(*p)|.

.item .verb|fcurs| -- An integer value representing the current state. This
value should only be read from. To move to a different place in the machine
from action code use the .verb|fgoto|, .verb|fnext| or .verb|fcall| statements.
Outside of the machine execution code the .verb|cs| variable may be modified.

.item .verb|ftargs| -- An integer value representing the target state. This
value should only be read from. Again, .verb|fgoto|, .verb|fnext| and
.verb|fcall| can be used to move to a specific entry point.

.item .verb|fentry(<label>)| -- Retrieve an integer value representing the
entry point .verb|label|. The integer value returned will be a compile time
constant. This number is suitable for later use in control flow transfer
statements that take an expression. This value should not be compared against
the current state because any given label can have multiple states representing
it. The value returned by .verb|fentry| can be any one of the multiple states that
it represents.
.end itemize

The following statements are available in code blocks:

.itemize

.item .verb|fhold;| -- Do not advance over the current character. If processing
data in multiple buffer blocks, the .verb|fhold| statement should only be used
once in the set of actions executed on a character.  Multiple calls may result
in backing up over the beginning of the buffer block. The .verb|fhold|
statement does not imply any transfer of control. It is equivalent to the
.verb|p--;| statement. 

.item .verb|fexec <expr>;| -- Set the next character to process. This can be
used to backtrack to previous input or advance ahead.
Unlike .verb|fhold|, which can be used
anywhere, .verb|fexec| requires the user to ensure that the target of the
backtrack is in the current buffer block or is known to be somewhere ahead of
it. The machine will continue iterating forward until .verb|pe| is arrived at,
.verb|fbreak| is called or the machine moves into the error state. In actions
embedded into transitions, the .verb|fexec| statement is equivalent to setting
.verb|p| to one position ahead of the next character to process.  If the user
also modifies .verb|pe|, it is possible to change the buffer block entirely.

.item .verb|fgoto <label>;| -- Jump to an entry point defined by
.verb|<label>|.  The .verb|fgoto| statement immediately transfers control to
the destination state.

.item .verb|fgoto *<expr>;| -- Jump to an entry point given by .verb|<expr>|.
The expression must evaluate to an integer value representing a state.

.item .verb|fnext <label>;| -- Set the next state to be the entry point defined
by .verb|label|.  The .verb|fnext| statement does not immediately jump to the
specified state. Any action code following the statement is executed.

.item .verb|fnext *<expr>;| -- Set the next state to be the entry point given
by .verb|<expr>|. The expression must evaluate to an integer value representing
a state.

.item .verb|fcall <label>;| -- Push the target state and jump to the entry
point defined by .verb|<label>|.  The next .verb|fret| will jump to the target
of the transition on which the call was made. Use of .verb|fcall| requires
the declaration of a call stack. An array of integers named .verb|stack| and a
single integer named .verb|top| must be declared. With the .verb|fcall|
construct, control is immediately transferred to the destination state.
See section .ref{modularization} for more information.

.item .verb|fcall *<expr>;| -- Push the current state and jump to the entry
point given by .verb|<expr>|. The expression must evaluate to an integer value
representing a state.

.item .verb|fret;| -- Return to the target state of the transition on which the
last .verb|fcall| was made.  Use of .verb|fret| requires the declaration of a
call stack. Control is immediately transferred to the destination state.

.item .verb|fbreak;| -- Advance .verb|p|, save the target state to .verb|cs|
and immediately break out of the execute loop. This statement is useful
in conjunction with the .verb|noend| write option. Rather than process input
until .verb|pe| is arrived at, the fbreak statement
can be used to stop processing from an action.  After an .verb|fbreak|
statement the .verb|p| variable will point to the next character in the input. The
current state will be the target of the current transition. Note that .verb|fbreak|
causes the target state's to-state actions to be skipped.

.end itemize

Once actions with control-flow commands are embedded into a
machine, the user must exercise caution when using the machine as the operand
to other machine construction operators. If an action jumps to another state
then unioning any transition that executes that action with another transition
that follows some other path will cause that other path to be lost. Using
commands that manually jump around a machine takes us out of the domain of
regular languages because transitions that the
machine construction operators are not aware of are introduced.  These
commands should therefore be used with caution.


.chapter Controlling Nondeterminism
.label{controlling-nondeterminism}

Along with the flexibility of arbitrary action embeddings comes a need to
control nondeterminism in regular expressions. If a regular expression is
ambiguous, then sub-components of a parser other than the intended parts may become
active. This means that actions that are irrelevant to the
current subset of the parser may be executed, causing problems for the
programmer.

Tools that are based on regular expression engines and that are used for
recognition tasks will usually function as intended regardless of the presence
of ambiguities. It is quite common for users of scripting languages to write
regular expressions that are heavily ambiguous and it generally does not
matter. As long as one of the potential matches is recognized, there can be any
number of other matches present.  In some parsing systems the run-time engine
can employ a strategy for resolving ambiguities, for example always pursuing
the longest possible match and discarding others.

In Ragel, there is no regular expression run-time engine, just a simple state
machine execution model. When we begin to embed actions and face the
possibility of spurious action execution, it becomes clear that controlling
nondeterminism at the machine construction level is very important. Consider
the following example.

% GENERATE: lines1
% OPT: -p
% %%{
% machine lines1;
% action first {}
% action tail {}
% word = [a-z]+;
.code
ws = [\n\t ];
line = word $first ( ws word $tail )* '\n';
lines = line*;
.end code
% main := lines;
% }%%
% END GENERATE

.graphic lines1 0.53

Since the .verb|ws| expression includes the newline character, we will
not finish the .verb|line| expression when a newline character is seen. We will
simultaneously pursue the possibility of matching further words on the same
line and the possibility of matching a second line. Evidence of this fact is 
in the state tables. On several transitions both the .verb|first| and
.verb|tail| actions are executed.  The solution here is simple: exclude
the newline character from the .verb|ws| expression. 

% GENERATE: lines2
% OPT: -p
% %%{
% machine lines2;
% action first {}
% action tail {}
% word = [a-z]+;
.code
ws = [\t ];
line = word $first ( ws word $tail )* '\n';
lines = line*;
.end code
% main := lines;
% }%%
% END GENERATE

.graphic lines2

Solving this kind of problem is straightforward when the ambiguity is created
by strings that are a single character long.  When the ambiguity is created by
strings that are multiple characters long we have a more difficult problem.
The following example is an incorrect attempt at a regular expression for C
language comments. 

% GENERATE: comments1
% OPT: -p
% %%{
% machine comments1;
% action comm {}
.code
comment = '/*' ( any @comm )* '*/';
main := comment ' ';
.end code
% }%%
% END GENERATE

.graphic comments1

Using standard concatenation, we will never leave the .verb|any*| expression.
We will forever entertain the possibility that a .verb|'*/'| string that we see
is contained in a longer comment and that, simultaneously, the comment has
ended.  The concatenation of the .verb|comment| machine with .verb|SP| is done
to show this. When we match space, we are also still matching the comment body.

One way to approach the problem is to exclude the terminating string
from the .verb|any*| expression using set difference. We must be careful to
exclude not just the terminating string, but any string that contains it as a
substring. A verbose, but proper specification of a C comment parser is given
by the following regular expression. 

% GENERATE: comments2
% OPT: -p
% %%{
% machine comments2;
% action comm {}
.code
comment = '/*' ( ( any @comm )* - ( any* '*/' any* ) ) '*/';
.end code
% main := comment;
% }%%
% END GENERATE

.graphic comments2

Note that Ragel's strong subtraction operator .verb|--| can also be used here.
In doing this subtraction we have phrased the problem of controlling non-determinism in
terms of excluding strings common to two expressions that interact when
combined.
We can also phrase the problem in terms of the transitions of the state
machines that implement these expressions. During the concatenation of
.verb|any*| and .verb|'*/'| we will be making transitions that are composed of
both the loop of the first expression and the final character of the second.
At this time we want the transition on the .verb|'/'| character to take precedence
over and disallow the transition that originated in the .verb|any*| loop.

In another parsing problem, we wish to implement a lightweight tokenizer that we can
utilize in the composition of a larger machine. For example, some HTTP headers
have a token stream as a sub-language. The following example is an attempt
at a regular expression-based tokenizer that does not function correctly due to
unintended nondeterminism.

% GENERATE: smallscanner
% OPT: -p
% %%{
% machine smallscanner;
% action start_str {}
% action on_char {}
% action finish_str {}
.code
header_contents = ( 
    lower+ >start_str $on_char %finish_str | 
    ' '
)*;
.end code
% main := header_contents;
% }%%
% END GENERATE

.graphic smallscanner

In this case, the problem with using a standard kleene star operation is that
there is an ambiguity between extending a token and wrapping around the machine
to begin a new token. Using the standard operator, we get an undesirable
nondeterministic behaviour. Evidence of this can be seen on the transition out
of state one, back to itself.  The transition extends the string, and simultaneously,
finishes the string only to immediately begin a new one.  What is required is
for the
transitions that represent an extension of a token to take precedence over the
transitions that represent the beginning of a new token. For this problem
there is no simple solution that uses standard regular expression operators.

.section Priorities

A priority mechanism was devised and built into the determinization
process, specifically for the purpose of allowing the user to control
nondeterminism.  Priorities are integer values embedded into transitions. When
the determinization process is combining transitions that have different
priorities, the transition with the higher priority is preserved and the
transition with the lower priority is dropped.

Unfortunately, priorities can have unintended side effects because their
operation requires that they linger in transitions indefinitely. They must linger
because the Ragel program cannot know when the user is finished with a priority
embedding.  A solution whereby they are explicitly deleted after use is
conceivable; however this is not very user-friendly.  Priorities were therefore
made into named entities. Only priorities with the same name are allowed to
interact.  This allows any number of priorities to coexist in one machine for
the purpose of controlling various different regular expression operations and
eliminates the need to ever delete them. Such a scheme allows the user to
choose a unique name, embed two different priority values using that name
and be confident that the priority embedding will be free of any side effects.

In the first form of priority embedding, the name defaults to the name of the machine
definition that the priority is assigned in. In this sense priorities are by
default local to the current machine definition or instantiation. Beware of
using this form in a longest-match machine, since there is only one name for
the entire set of longest match patterns. In the second form the priority's
name can be specified, allowing priority interaction across machine definition
boundaries.

.itemize
.item .verb|expr > int| -- Sets starting transitions to have priority int.
.item .verb|expr @ int| -- Sets transitions that go into a final state to have priority int. 
.item .verb|expr $ int| -- Sets all transitions to have priority int.
.item .verb|expr % int| -- Sets leaving transitions to
have priority int. When a transition is made going out of the machine (either
by concatenation or kleene star) its priority is immediately set to the 
leaving priority.  
.end itemize

The second form of priority assignment allows the programmer to specify the name
to which the priority is assigned.

.itemize
.item .verb|expr > (name, int)| -- Starting transitions.
.item .verb|expr @ (name, int)| -- Finishing transitions (into a final state).
.item .verb|expr $ (name, int)| -- All transitions.
.item .verb|expr % (name, int)| -- Leaving transitions.
.end itemize

.section Guarded Operators that Encapsulate Priorities

Priority embeddings are a very expressive mechanism. At the same time they
can be very confusing for the user. They force the user to imagine
the transitions inside two interacting expressions and work out the precise
effects of the operations between them. When we consider
that this problem is worsened by the
potential for side effects caused by unintended priority name collisions, we
see that exposing the user to priorities is undesirable.

Fortunately, in practice the use of priorities has been necessary only in a
small number of scenarios.  This allows us to encapsulate their functionality
into a small set of operators and fully hide them from the user. This is
advantageous from a language design point of view because it greatly simplifies
the design.  

Going back to the C comment example, we can now properly specify
it using a guarded concatenation operator which we call .em{finish-guarded
concatenation}. From the user's point of view, this operator terminates the
first machine when the second machine moves into a final state.  It chooses a
unique name and uses it to embed a low priority into all
transitions of the first machine. A higher priority is then embedded into the
transitions of the second machine that enter into a final state. The following
example yields a machine identical to the example in Section 
.ref{controlling-nondeterminism}.

.code
comment = '/*' ( any @comm )* :>> '*/';
.end code

.graphic comments2

Another guarded operator is .em{left-guarded concatenation}, given by the
.verb|<:| compound symbol. This operator places a higher priority on all
transitions of the first machine. This is useful if one must forcibly separate
two lists that contain common elements. For example, one may need to tokenize a
stream, but first consume leading whitespace.

Ragel also includes a .em{longest-match kleene star} operator, given by the
.verb|**| compound symbol. This 
guarded operator embeds a high
priority into all transitions of the machine. 
A lower priority is then embedded into the leaving transitions.  When the
kleene star operator makes the epsilon transitions from
the final states into the new start state, the lower priority will be transferred
to the epsilon transitions. In cases where following an epsilon transition
out of a final state conflicts with an existing transition out of a final
state, the epsilon transition will be dropped.

Other guarded operators are conceivable, such as guards on union that cause one
alternative to take precedence over another. These may be implemented when it
is clear they constitute a frequently used operation.
In the next section we discuss the explicit specification of state machines
using state charts.

.subsection Entry-Guarded Concatenation

.verb|expr :> expr| 

This operator concatenates two machines, but first assigns a low
priority to all transitions
of the first machine and a high priority to the starting transitions of the
second machine. This operator is useful if from the final states of the first
machine it is possible to accept the characters in the entering transitions of
the second machine. This operator effectively terminates the first machine
immediately upon starting the second machine, where otherwise they would be
pursued concurrently. In the following example, entry-guarded concatenation is
used to move out of a machine that matches everything at the first sign of an
end-of-input marker.

% GENERATE: entryguard
% OPT: -p
% %%{
% machine entryguard;
.code
# Leave the catch-all machine on the first character of FIN.
main := any* :> 'FIN';
.end code
% }%%
% END GENERATE

.graphic entryguard

Entry-guarded concatenation is equivalent to the following:

.verbatim
expr $(unique_name,0) . expr >(unique_name,1)
.end verbatim

.subsection Finish-Guarded Concatenation

.verb|expr :>> expr|

This operator is
like the previous operator, except the higher priority is placed on the final
transitions of the second machine. This is useful if one wishes to entertain
the possibility of continuing to match the first machine right up until the
second machine enters a final state. In other words, it terminates the first
machine only when the second accepts. In the following example, finish-guarded
concatenation causes the move out of the machine that matches everything to be
delayed until the full end-of-input marker has been matched.

% GENERATE: finguard
% OPT: -p
% %%{
% machine finguard;
.code
# Leave the catch-all machine on the last character of FIN.
main := any* :>> 'FIN';
.end code
% }%%
% END GENERATE

.graphic finguard

Finish-guarded concatenation is equivalent to the following, with one
exception. If the right machine's start state is final, the higher priority is
also embedded into it as a leaving priority. This prevents the left machine
from persisting via the zero-length string.

.verbatim
expr $(unique_name,0) . expr @(unique_name,1)
.end verbatim

.subsection Left-Guarded Concatenation

.verb|expr <: expr| 

This operator places
a higher priority on the left expression. It is useful if you want to prefix a
sequence with another sequence composed of some of the same characters. For
example, one can consume leading whitespace before tokenizing a sequence of
whitespace-separated words as in:

% GENERATE: leftguard
% OPT: -p
% %%{
% machine leftguard;
% action alpha {}
% action ws {}
% action start {}
% action fin {}
.code
main := ( ' '* >start %fin ) <: ( ' ' $ws | [a-z] $alpha )*;
.end code
% }%%
% END GENERATE

.graphic leftguard

Left-guarded concatenation is equivalent to the following:

.verbatim
expr $(unique_name,1) . expr >(unique_name,0)
.end verbatim

.subsection Longest-Match Kleene Star
.label{longest_match_kleene_star}

.verb|expr**| 

This version of kleene star puts a higher priority on staying in the
machine versus wrapping around and starting over. The LM kleene star is useful
when writing simple tokenizers.  These machines are built by applying the
longest-match kleene star to an alternation of token patterns, as in the
following.

% GENERATE: lmkleene
% OPT: -p
% %%{
% machine exfinpri;
% action A {}
% action B {}
.code
# Repeat tokens, but make sure to get the longest match.
main := (
    lower ( lower | digit )* %A | 
    digit+ %B | 
    ' '
)**;
.end code
% }%%
% END GENERATE

.graphic lmkleene

If a regular kleene star were used the machine above would not be able to
distinguish between extending a word and beginning a new one.  This operator is
equivalent to:

.verbatim
( expr $(unique_name,1) %(unique_name,0) )*
.end verbatim

When the kleene star is applied, transitions that go out of the machine and
back into it are made. These are assigned a priority of zero by the leaving 
transition mechanism. This is less than the priority of one assigned to the
transitions leaving the final states but not leaving the machine. When 
these transitions clash on the same character, the 
transition that stays in the machine takes precedence.  The transition
that wraps around is dropped.

Note that this operator does not build a scanner in the traditional sense
because there is never any backtracking. To build a scanner with backtracking
use the Longest-Match machine construction described in Section
.ref{generating-scanners}.

.chapter Interface to Host Program

The Ragel code generator is very flexible. The generated code has no
dependencies and can be inserted in any function, perhaps inside a loop if
desired.  The user is responsible for declaring and initializing a number of
required variables, including the current state and the pointer to the input
stream. These can live in any scope. Control of the input processing loop is
also possible: the user may break out of the processing loop and return to it
at any time.

In the case of the C, D, Go, OCaml host languages, Ragel is able to generate very
fast-running code that implements state machines as directly executable code.
Since very large files strain the host language compiler, table-based code
generation is also supported. In the future, we hope to provide a partitioned,
directly executable format that is able to reduce the burden on the host
compiler by splitting large machines across multiple functions.

In the case of Java and Ruby, table-based code generation is the only code
style supported. In the future, this may be expanded to include other code
styles.

Ragel can be used to parse input in one block, or it can be used to parse input
in a sequence of blocks as it arrives from a file or socket.  Parsing the input
in a sequence of blocks brings with it a few responsibilities. If the parser
utilizes a scanner, care must be taken to not break the input stream anywhere
but token boundaries.  If pointers to the input stream are taken during
parsing, care must be taken to not use a pointer that has been invalidated by
movement to a subsequent block.  If the current input data pointer is moved
backwards it must not be moved past the beginning of the current block.

Figure .ref{basic-example} shows a simple Ragel program that does not have any
actions. The example tests the first argument of the program against a number
pattern and then prints the machine's acceptance status.

.figure basic-example
.verbatim
#include <stdio.h>
#include <string.h>
%%{
    machine foo;
    write data;
}%%
int main( int argc, char **argv )
{
    int cs;
    if ( argc > 1 ) {
        char *p = argv[1];
        char *pe = p + strlen( p );
        %%{ 
            main := [0-9]+ ( '.' [0-9]+ )?;

            write init;
            write exec;
        }%%
    }
    printf("result = %i\n", cs >= foo_first_final );
    return 0;
}
.end verbatim
.caption A basic Ragel example without any actions.
.end figure

.section Variables Used by Ragel

There are a number of variables that Ragel expects the user to declare. At a
very minimum the .verb|cs|, .verb|p| and .verb|pe| variables must be declared.
In Go, Java, Ruby and OCaml code the .verb|data| variable must also be declared. If
EOF actions are used then the .verb|eof| variable is required. If
stack-based state machine control flow statements are used then the
.verb|stack| and .verb|top| variables are required. If a scanner is declared
then the .verb|act|, .verb|ts| and .verb|te| variables must be
declared.

.itemize

.item .verb|cs| - Current state. This must be an integer and it should persist
across invocations of the machine when the data is broken into blocks that are
processed independently. This variable may be modified from outside the
execution loop, but not from within.

.item .verb|p| - Data pointer. In C/D code this variable is expected to be a
pointer to the character data to process. It should be initialized to the
beginning of the data block on every run of the machine. In Go, Java, Ruby and OCaml
it is used as an offset to .verb|data| and must be an integer. In this case it should
be initialized to zero on every run of the machine.

.item .verb|pe| - Data end pointer. This should be initialized to .verb|p| plus
the data length on every run of the machine. In Go, Java, Ruby and OCaml code this should
be initialized to the data length.

.item .verb|eof| - End of file pointer. This should be set to .verb|pe| when
the buffer block being processed is the last one, otherwise it should be set to
null. In Go, Java, Ruby and OCaml code .verb|-1| must be used instead of null. If the EOF
event can be known only after the final buffer block has been processed, then
it is possible to set .verb|p = pe = eof| and run the execute block.

<<<<<<< HEAD
.item .verb|data| - This variable is only required in Go, Java and Ruby code. It
must be an array containing the data to process.
=======
.item .verb|data| - This variable is only required in Go, Java, Ruby and OCaml code. It
must be an array containting the data to process.
>>>>>>> f3bfdceb

.item .verb|stack| - This must be an array of integers. It is used to store
integer values representing states. If the stack must resize dynamically the
Pre-push and Post-Pop statements can be used to do this (Sections
.ref{prepush} and .ref{postpop}).

.item .verb|top| - This must be an integer value and will be used as an offset
to .verb|stack|, giving the next available spot on the top of the stack.

.item .verb|act| - This must be an integer value. It is a variable sometimes
used by scanner code to keep track of the most recent successful pattern match.

.item .verb|ts| - This must be a pointer to character data. In Go, Java, Ruby and
OCaml code this must be an integer. See Section .ref{generating-scanners} for
more information.

.item .verb|te| - Also a pointer to character data.

.end itemize

.section Alphtype Statement

.verbatim
alphtype unsigned int;
.end verbatim

The alphtype statement specifies the alphabet data type that the machine
operates on. During the compilation of the machine, integer literals are
expected to be in the range of possible values of the alphtype. The default
is .verb|char| for all languages except Go where the default is .verb|byte| and
OCaml where the default is .verb|int|.

.multicols
C/C++/Objective-C:
.verbatim
          char      unsigned char      
          short     unsigned short
          int       unsigned int
          long      unsigned long
.end verbatim

Go:
.verbatim
          byte
          int8      uint8
          int16     uint16
          int32     uint32
          int
.end verbatim

Ruby: 
.verbatim
          char 
          int
.end verbatim

.columnbreak

Java:
.verbatim
          char 
          byte 
          short 
          int
.end verbatim

D:
.verbatim
          char 
          byte      ubyte   
          short     ushort 
          wchar 
          int       uint 
          dchar
.end verbatim

OCaml:
.verbatim
          int
.end verbatim

.end multicols

.section Getkey Statement

.verbatim
getkey fpc->id;
.end verbatim

This statement specifies to Ragel how to retrieve the current character from 
from the pointer to the current element (.verb|p|). Any expression that returns
a value of the alphabet type
may be used. The getkey statement may be used for looking into element
structures or for translating the character to process. The getkey expression
defaults to .verb|(*p)|. In goto-driven machines the getkey expression may be
evaluated more than once per element processed, therefore it should not incur a
large cost nor preclude optimization.

.section Access Statement

.verbatim
access fsm->;
.end verbatim

The access statement specifies how the generated code should
access the machine data that is persistent across processing buffer blocks.
This applies to all variables except .verb|p|, .verb|pe| and .verb|eof|. This includes
.verb|cs|, .verb|top|, .verb|stack|, .verb|ts|, .verb|te| and .verb|act|.
The access statement is useful if a machine is to be encapsulated inside a
structure in C code. It can be used to give the name of
a pointer to the structure.

.section Variable Statement

.verbatim
variable p fsm->p;
.end verbatim

The variable statement specifies how to access a specific
variable. All of the variables that are declared by the user and
used by Ragel can be changed. This includes .verb|p|, .verb|pe|, .verb|eof|, .verb|cs|,
.verb|top|, .verb|stack|, .verb|ts|, .verb|te| and .verb|act|.
In Go, Ruby, Java and OCaml code generation the .verb|data| variable can also be changed.

.section Pre-Push Statement
.label{prepush}

.verbatim
prepush { 
    /* stack growing code */
}
.end verbatim

The prepush statement allows the user to supply stack management code that is
written out during the generation of fcall, immediately before the current
state is pushed to the stack. This statement can be used to test the number of
available spaces and dynamically grow the stack if necessary.

.section Post-Pop Statement
.label{postpop}

.verbatim
postpop { 
    /* stack shrinking code */
}
.end verbatim

The postpop statement allows the user to supply stack management code that is
written out during the generation of fret, immediately after the next state is
popped from the stack. This statement can be used to dynamically shrink the
stack.

.section Write Statement
.label{write-statement}

.verbatim
write <component> [options];
.end verbatim

The write statement is used to generate parts of the machine. 
There are seven
components that can be generated by a write statement. These components make up the
state machine's data, initialization code, execution code, and export definitions.
A write statement may appear before a machine is fully defined.
This allows one to write out the data first then later define the machine where
it is used. An example of this is shown in Figure .ref{fbreak-example}.

.subsection Write Data
.verbatim
write data [options];
.end verbatim

The write data statement causes Ragel to emit the constant static data needed
by the machine. In table-driven output styles (see Section .ref{genout}) this
is a collection of arrays that represent the states and transitions of the
machine.  In goto-driven machines much less data is emitted. At the very
minimum a start state .verb|name_start| is generated.  All variables written
out in machine data have both the .verb|static| and .verb|const| properties and
are prefixed with the name of the machine and an
underscore. The data can be placed inside a class, inside a function, or it can
be defined as global data.

Two variables are written that may be used to test the state of the machine
after a buffer block has been processed. The .verb|name_error| variable gives
the id of the state that the machine moves into when it cannot find a valid
transition to take. The machine immediately breaks out of the processing loop when
it finds itself in the error state. The error variable can be compared to the
current state to determine if the machine has failed to parse the input. If the
machine is complete, that is from every state there is a transition to a proper
state on every possible character of the alphabet, then no error state is required
and this variable will be set to -1.

The .verb|name_first_final| variable stores the id of the first final state.
All of the machine's states are sorted by their final state status before
having their ids assigned. Checking if the machine has accepted its input can
then be done by checking if the current state is greater-than or equal to the
first final state.

Data generation has several options:

.list
.li .verb|noerror  | - Do not generate the integer variable that gives the id of the error state.
.li .verb|nofinal  | - Do not generate the integer variable that gives the id of the first final state.
.li .verb|noprefix | - Do not prefix the variable names with the name of the machine.
.end list

.figure fbreak-example
.verbatim
#include <stdio.h>
%% machine foo;
%% write data;
int main( int argc, char **argv )
{
    int cs, res = 0;
    if ( argc > 1 ) {
        char *p = argv[1];
        %%{ 
            main := 
                [a-z]+ 
                0 @{ res = 1; fbreak; };
            write init;
            write exec noend;
        }%%
    }
    printf("execute = %i\n", res );
    return 0;
}
.end verbatim
.caption Use of .tt{noend} write option and the .tt{fbreak} statement for
processing a string.
.end figure

.subsection Write Start, First Final and Error

.verbatim
write start;
write first_final;
write error;
.end verbatim

These three write statements provide an alternative means of accessing the
.verb|start|, .verb|first_final| and .verb|error| states. If there are many
different machine specifications in one file it is easy to get the prefix for
these wrong. This is especially true if the state machine boilerplate is
frequently made by a copy-paste-edit process. These write statements allow the
problem to be avoided. They can be used as follows:

.verbatim
/* Did parsing succeed? */
if ( cs < %%{ write first_final; }%% ) {
    result = ERR_PARSE_ERROR;
    goto fail;
}
.end verbatim

.subsection Write Init
.verbatim
write init [options];
.end verbatim

The write init statement causes Ragel to emit initialization code. This should
be executed once before the machine is started. At a very minimum this sets the
current state to the start state. If other variables are needed by the
generated code, such as call stack variables or scanner management
variables, they are also initialized here.

The .verb|nocs| option to the write init statement will cause ragel to skip
intialization of the cs variable. This is useful if the user wishes to use
custom logic to decide which state the specification should start in.

.subsection Write Exec
.verbatim
write exec [options];
.end verbatim

The write exec statement causes Ragel to emit the state machine's execution code.
Ragel expects several variables to be available to this code. At a very minimum, the
generated code needs access to the current character position .verb|p|, the ending
position .verb|pe| and the current state .verb|cs| (though .verb|pe|
can be omitted using the .verb|noend| write option).
The .verb|p| variable is the cursor that the execute code will
used to traverse the input. The .verb|pe| variable should be set up to point to one
position past the last valid character in the buffer.

Other variables are needed when certain features are used. For example using
the .verb|fcall| or .verb|fret| statements requires .verb|stack| and
.verb|top| variables to be defined. If a longest-match construction is used,
variables for managing backtracking are required.

The write exec statement has one option. The .verb|noend| option tells Ragel
to generate code that ignores the end position .verb|pe|. In this
case the user must explicitly break out of the processing loop using
.verb|fbreak|, otherwise the machine will continue to process characters until
it moves into the error state. This option is useful if one wishes to process a
null terminated string. Rather than traverse the string to discover then length
before processing the input, the user can break out when the null character is
seen.  The example in Figure .ref{fbreak-example} shows the use of the
.verb|noend| write option and the .verb|fbreak| statement for processing a string.

.subsection Write Exports
.label{export}

.verbatim
write exports;
.end verbatim

The export feature can be used to export simple machine definitions. Machine definitions
are marked for export using the .verb|export| keyword.

.verbatim
export machine_to_export = 0x44;
.end verbatim

When the write exports statement is used these machines are 
written out in the generated code. Defines are used for C and constant integers
are used for D, Java, Ruby and OCaml. See Section .ref{import} for a description of the
import statement.

.section Maintaining Pointers to Input Data

In the creation of any parser it is not uncommon to require the collection of
the data being parsed.  It is always possible to collect data into a growable
buffer as the machine moves over it, however the copying of data is a somewhat
wasteful use of processor cycles. The most efficient way to collect data from
the parser is to set pointers into the input then later reference them.  This
poses a problem for uses of Ragel where the input data arrives in blocks, such
as over a socket or from a file. If a pointer is set in one buffer block but
must be used while parsing a following buffer block, some extra consideration
to correctness must be made.

The scanner constructions exhibit this problem, requiring the maintenance
code described in Section .ref{generating-scanners}. If a longest-match
construction has been used somewhere in the machine then it is possible to
take advantage of the required prefix maintenance code in the driver program to
ensure pointers to the input are always valid. If laying down a pointer one can
set .verb|ts| at the same spot or ahead of it. When data is shifted in
between loops the user must also shift the pointer.  In this way it is possible
to maintain pointers to the input that will always be consistent.

.figure line-oriented
.verbatim
    int have = 0;
    while ( 1 ) {
        char *p, *pe, *data = buf + have;
        int len, space = BUFSIZE - have;

        if ( space == 0 ) { 
            fprintf(stderr, "BUFFER OUT OF SPACE\n");
            exit(1);
        }

        len = fread( data, 1, space, stdin );
        if ( len == 0 )
            break;

        /* Find the last newline by searching backwards. */
        p = buf;
        pe = data + len - 1;
        while ( *pe != '\n' && pe >= buf )
            pe--;
        pe += 1;

        %% write exec;

        /* How much is still in the buffer? */
        have = data + len - pe;
        if ( have > 0 )
            memmove( buf, pe, have );

        if ( len < space )
            break;
    }
.end verbatim
.caption An example of line-oriented processing.
.end figure

In general, there are two approaches for guaranteeing the consistency of
pointers to input data. The first approach is the one just described;
lay down a marker from an action,
then later ensure that the data the marker points to is preserved ahead of
the buffer on the next execute invocation. This approach is good because it
allows the parser to decide on the pointer-use boundaries, which can be
arbitrarily complex parsing conditions. A downside is that it requires any
pointers that are set to be corrected in between execute invocations.

The alternative is to find the pointer-use boundaries before invoking the execute
routine, then pass in the data using these boundaries. For example, if the
program must perform line-oriented processing, the user can scan backwards from
the end of an input block that has just been read in and process only up to the
first found newline. On the next input read, the new data is placed after the
partially read line and processing continues from the beginning of the line.
An example of line-oriented processing is given in Figure .ref{line-oriented}.

.section Specifying the Host Language

The .verb|ragel| program has a number of options for specifying the host
language. The host-language options are:

.itemize
.item .verb|-C  | for C/C++/Objective-C code (default)
.item .verb|-D  | for D code.
.item .verb|-Z  | for Go code.
.item .verb|-J  | for Java code.
.item .verb|-R  | for Ruby code.
.item .verb|-A  | for C\# code.
.item .verb|-O  | for OCaml code.
.end itemize

.section Choosing a Generated Code Style
.label{genout}

There are three styles of code output to choose from. Code style affects the
size and speed of the compiled binary. Changing code style does not require any
change to the Ragel program. There are two table-driven formats and a goto
driven format.

In addition to choosing a style to emit, there are various levels of action
code reuse to choose from.  The maximum reuse levels (.verb|-T0|, .verb|-F0|
and .verb|-G0|) ensure that no FSM action code is ever duplicated by encoding
each transition's action list as static data and iterating
through the lists on every transition. This will normally result in a smaller
binary. The less action reuse options (.verb|-T1|, .verb|-F1| and .verb|-G1|)
will usually produce faster running code by expanding each transition's action
list into a single block of code, eliminating the need to iterate through the
lists. This duplicates action code instead of generating the logic necessary
for reuse. Consequently the binary will be larger. However, this tradeoff applies to
machines with moderate to dense action lists only. If a machine's transitions
frequently have less than two actions then the less reuse options will actually
produce both a smaller and a faster running binary due to less action sharing
overhead. The best way to choose the appropriate code style for your
application is to perform your own tests.

The table-driven FSM represents the state machine as constant static data. There are
tables of states, transitions, indices and actions. The current state is
stored in a variable. The execution is simply a loop that looks up the current
state, looks up the transition to take, executes any actions and moves to the
target state. In general, the table-driven FSM can handle any machine, produces
a smaller binary and requires a less expensive host language compile, but
results in slower running code.  Since the table-driven format is the most
flexible it is the default code style.

The flat table-driven machine is a table-based machine that is optimized for
small alphabets. Where the regular table machine uses the current character as
the key in a binary search for the transition to take, the flat table machine
uses the current character as an index into an array of transitions. This is
faster in general, however is only suitable if the span of possible characters
is small.

The goto-driven FSM represents the state machine using goto and switch
statements. The execution is a flat code block where the transition to take is
computed using switch statements and directly executable binary searches.  In
general, the goto FSM produces faster code but results in a larger binary and a
more expensive host language compile.

The goto-driven format has an additional action reuse level (.verb|-G2|) that
writes actions directly into the state transitioning logic rather than putting
all the actions together into a single switch. Generally this produces faster
running code because it allows the machine to encode the current state using
the processor's instruction pointer. Again, sparse machines may actually
compile to smaller binaries when .verb|-G2| is used due to less state and
action management overhead. For many parsing applications .verb|-G2| is the
preferred output format.

.center

Code Output Style Options

.tabular
.row .verb|-T0|&binary search table-driven&C/D/Java/Ruby/C\#/OCaml
.row .verb|-T1|&binary search, expanded actions&C/D/Ruby/C\#/OCaml
.row .verb|-F0|&flat table-driven&C/D/Ruby/C\#/OCaml
.row .verb|-F1|&flat table, expanded actions&C/D/Ruby/C\#/OCaml
.row .verb|-G0|&goto-driven&C/D/C\#/OCaml
.row .verb|-G1|&goto, expanded actions&C/D/C\#/OCaml
.row .verb|-G2|&goto, in-place actions&C/D/Go
.end tabular
.end center

.chapter Beyond the Basic Model

.section Parser Modularization
.label{modularization}

It is possible to use Ragel's machine construction and action embedding
operators to specify an entire parser using a single regular expression. In
many cases this is the desired way to specify a parser in Ragel. However, in
some scenarios the language to parse may be so large that it is difficult to
think about it as a single regular expression. It may also shift between distinct
parsing strategies, in which case modularization into several coherent blocks
of the language may be appropriate.

It may also be the case that patterns that compile to a large number of states
must be used in a number of different contexts and referencing them in each
context results in a very large state machine. In this case, an ability to reuse
parsers would reduce code size.

To address this, distinct regular expressions may be instantiated and linked
together by means of a jumping and calling mechanism. This mechanism is
analogous to the jumping to and calling of processor instructions. A jump
command, given in action code, causes control to be immediately passed to
another portion of the machine by way of setting the current state variable. A
call command causes the target state of the current transition to be pushed to
a state stack before control is transferred.  Later on, the original location
may be returned to with a return statement. In the following example, distinct
state machines are used to handle the parsing of two types of headers.

% GENERATE: call
% %%{
%   machine call;
.code
action return { fret; }
action call_date { fcall date; }
action call_name { fcall name; }

# A parser for date strings.
date := [0-9][0-9] '/' 
        [0-9][0-9] '/' 
        [0-9][0-9][0-9][0-9] '\n' @return;

# A parser for name strings.
name := ( [a-zA-Z]+ | ' ' )** '\n' @return;

# The main parser.
headers = 
    ( 'from' | 'to' ) ':' @call_name | 
    ( 'departed' | 'arrived' ) ':' @call_date;

main := headers*;
.end code
% }%%
% %% write data;
% void f()
% {
%   %% write init;
%   %% write exec;
% }
% END GENERATE

Calling and jumping should be used carefully as they are operations that take
one out of the domain of regular languages. A machine that contains a call or
jump statement in one of its actions should be used as an argument to a machine
construction operator only with considerable care. Since DFA transitions may
actually represent several NFA transitions, a call or jump embedded in one
machine can inadvertently terminate another machine that it shares prefixes
with. Despite this danger, theses statements have proven useful for tying
together sub-parsers of a language into a parser for the full language,
especially for the purpose of modularizing code and reducing the number of
states when the machine contains frequently recurring patterns.

Section .ref{vals} describes the jump and call statements that are used to
transfer control. These statements make use of two variables that must be
declared by the user, .verb|stack| and .verb|top|. The .verb|stack| variable
must be an array of integers and .verb|top| must be a single integer, which
will point to the next available space in .verb|stack|. Sections .ref{prepush}
and .ref{postpop} describe the Pre-Push and Post-Pop statements which can be
used to implement a dynamically resizable array.

.section Referencing Names
.label{labels}

This section describes how to reference names in epsilon transitions (Section
.ref{state-charts}) and
action-based control-flow statements such as .verb|fgoto|. There is a hierarchy
of names implied in a Ragel specification.  At the top level are the machine
instantiations. Beneath the instantiations are labels and references to machine
definitions. Beneath those are more labels and references to definitions, and
so on.

Any name reference may contain multiple components separated with the .verb|::|
compound symbol.  The search for the first component of a name reference is
rooted at the join expression that the epsilon transition or action embedding
is contained in. If the name reference is not contained in a join,
the search is rooted at the machine definition that the epsilon transition or
action embedding is contained in. Each component after the first is searched
for beginning at the location in the name tree that the previous reference
component refers to.

In the case of action-based references, if the action is embedded more than
once, the local search is performed for each embedding and the result is the
union of all the searches. If no result is found for action-based references then
the search is repeated at the root of the name tree.  Any action-based name
search may be forced into a strictly global search by prefixing the name
reference with .verb|::|.

The final component of the name reference must resolve to a unique entry point.
If a name is unique in the entire name tree it can be referenced as is. If it
is not unique it can be specified by qualifying it with names above it in the
name tree. However, it can always be renamed.

% FIXME: Should fit this in somewhere.
% Some kinds of name references are illegal. Cannot call into longest-match
% machine, can only call its start state. Cannot make a call to anywhere from
% any part of a longest-match machine except a rule's action. This would result
% in an eventual return to some point inside a longest-match other than the
% start state. This is banned for the same reason a call into the LM machine is
% banned.


.section Scanners
.label{generating-scanners}

Scanners are very much intertwined with regular-languages and their
corresponding processors. For this reason Ragel supports the definition of
scanners.  The generated code will repeatedly attempt to match patterns from a
list, favouring longer patterns over shorter patterns.  In the case of
equal-length matches, the generated code will favour patterns that appear ahead
of others. When a scanner makes a match it executes the user code associated
with the match, consumes the input then resumes scanning.

.verbatim
<machine_name> := |* 
        pattern1 => action1;
        pattern2 => action2;
        ...
    *|;
.end verbatim

On the surface, Ragel scanners are similar to those defined by Lex. Though
there is a key distinguishing feature: patterns may be arbitrary Ragel
expressions and can therefore contain embedded code. With a Ragel-based scanner
the user need not wait until the end of a pattern before user code can be
executed.

Scanners can be used to process sub-languages, as well as for tokenizing
programming languages. In the following example a scanner is used to tokenize
the contents of a header field.

.code
word = [a-z]+;
head_name = 'Header';

header := |*
    word;
    ' ';
    '\n' => { fret; };
*|;

main := ( head_name ':' @{ fcall header; } )*;
.end code

The scanner construction has a purpose similar to the longest-match kleene star
operator .verb|**|. The key
difference is that a scanner is able to backtrack to match a previously matched
shorter string when the pursuit of a longer string fails.  For this reason the
scanner construction operator is not a pure state machine construction
operator. It relies on several variables that enable it to backtrack and make
pointers to the matched input text available to the user.  For this reason
scanners must be immediately instantiated. They cannot be defined inline or
referenced by another expression. Scanners must be jumped to or called.

Scanners rely on the .verb|ts|, .verb|te| and .verb|act|
variables to be present so that they can backtrack and make pointers to the
matched text available to the user. If input is processed using multiple calls
to the execute code then the user must ensure that when a token is only
partially matched that the prefix is preserved on the subsequent invocation of
the execute code.

The .verb|ts| variable must be defined as a pointer to the input data.
It is used for recording where the current token match begins. This variable
may be used in action code for retrieving the text of the current match.  Ragel
ensures that in between tokens and outside of the longest-match machines that
this pointer is set to null. In between calls to the execute code the user must
check if .verb|ts| is set and if so, ensure that the data it points to is
preserved ahead of the next buffer block. This is described in more detail
below.

The .verb|te| variable must also be defined as a pointer to the input data.
It is used for recording where a match ends and where scanning of the next
token should begin. This can also be used in action code for retrieving the
text of the current match.

The .verb|act| variable must be defined as an integer type. It is used for
recording the identity of the last pattern matched when the scanner must go
past a matched pattern in an attempt to make a longer match. If the longer
match fails it may need to consult the .verb|act| variable. In some cases, use 
of the .verb|act|
variable can be avoided because the value of the current state is enough
information to determine which token to accept, however in other cases this is
not enough and so the .verb|act| variable is used. 

When the longest-match operator is in use, the user's driver code must take on
some buffer management functions. The following algorithm gives an overview of
the steps that should be taken to properly use the longest-match operator.

.itemize
.item Read a block of input data.
.item Run the execute code.
.item If .verb|ts| is set, the execute code will expect the incomplete
token to be preserved ahead of the buffer on the next invocation of the execute
code.  
.itemize
.item Shift the data beginning at .verb|ts| and ending at .verb|pe| to the
beginning of the input buffer.
.item Reset .verb|ts| to the beginning of the buffer. 
.item Shift .verb|te| by the distance from the old value of .verb|ts|
to the new value. The .verb|te| variable may or may not be valid.  There is
no way to know if it holds a meaningful value because it is not kept at null
when it is not in use. It can be shifted regardless.
.end itemize
.item Read another block of data into the buffer, immediately following any
preserved data.
.item Run the scanner on the new data.
.end itemize

Figure .ref{preserve_example} shows the required handling of an input stream in
which a token is broken by the input block boundaries. After processing up to
and including the ``t'' of ``characters'', the prefix of the string token must be
retained and processing should resume at the ``e'' on the next iteration of
the execute code.

If one uses a large input buffer for collecting input then the number of times
the shifting must be done will be small. Furthermore, if one takes care not to
define tokens that are allowed to be very long and instead processes these
items using pure state machines or sub-scanners, then only a small amount of
data will ever need to be shifted.

.figure preserve_example
.verbatim
      a)           A stream "of characters" to be scanned.
                   |        |          |
                   p        ts         pe

      b)           "of characters" to be scanned.
                   |          |        |
                   ts         p        pe
.end verbatim
.caption Following an invocation of the execute code there may be a partially
matched token (a). The data of the partially matched token 
must be preserved ahead of the new data on the next invocation (b).
.end figure

Since scanners attempt to make the longest possible match of input, patterns
such as identifiers require one character of lookahead in order to trigger a
match. In the case of the last token in the input stream the user must ensure
that the .verb|eof| variable is set so that the final token is flushed out.

An example scanner processing loop is given in Figure .ref{scanner-loop}.

.figure scanner-loop
.verbatim
    int have = 0;
    bool done = false;
    while ( !done ) {
        /* How much space is in the buffer? */
        int space = BUFSIZE - have;
        if ( space == 0 ) {
            /* Buffer is full. */
            cerr << "TOKEN TOO BIG" << endl;
            exit(1);
        }

        /* Read in a block after any data we already have. */
        char *p = inbuf + have;
        cin.read( p, space );
        int len = cin.gcount();

        char *pe = p + len;
        char *eof = 0;

        /* If no data was read indicate EOF. */
        if ( len == 0 ) {
            eof = pe;
            done = true;
        }

        %% write exec;

        if ( cs == Scanner_error ) {
            /* Machine failed before finding a token. */
            cerr << "PARSE ERROR" << endl;
            exit(1);
        }

        if ( ts == 0 )
            have = 0;
        else {
            /* There is a prefix to preserve, shift it over. */
            have = pe - ts;
            memmove( inbuf, ts, have );
            te = inbuf + (te-ts);
            ts = inbuf;
        }
    }
.end verbatim
.caption A processing loop for a scanner.
.end figure

.section State Charts
.label{state-charts}

In addition to supporting the construction of state machines using regular
languages, Ragel provides a way to manually specify state machines using
state charts.  The comma operator combines machines together without any
implied transitions. The user can then manually link machines by specifying
epsilon transitions with the .verb|->| operator.  Epsilon transitions are drawn
between the final states of a machine and entry points defined by labels.  This
makes it possible to build machines using the explicit state-chart method while
making minimal changes to the Ragel language. 

An interesting feature of Ragel's state chart construction method is that it
can be mixed freely with regular expression constructions. A state chart may be
referenced from within a regular expression, or a regular expression may be
used in the definition of a state chart transition.

.subsection Join

.verb|expr , expr , ...|

Join a list of machines together without
drawing any transitions, without setting up a start state, and without
designating any final states. Transitions between the machines may be specified
using labels and epsilon transitions. The start state must be explicity
specified with the ``start'' label. Final states may be specified with an
epsilon transition to the implicitly created ``final'' state. The join
operation allows one to build machines using a state chart model.

.subsection Label

.verb|label: expr| 

Attaches a label to an expression. Labels can be
used as the target of epsilon transitions and explicit control transfer
statements such as .verb|fgoto| and .verb|fnext| in action
code.

.subsection Epsilon

.verb|expr -> label| 

Draws an epsilon transition to the state defined
by .verb|label|.  Epsilon transitions are made deterministic when join
operators are evaluated. Epsilon transitions that are not in a join operation
are made deterministic when the machine definition that contains the epsilon is
complete. See Section .ref{labels} for information on referencing labels.

.subsection Simplifying State Charts

There are two benefits to providing state charts in Ragel. The first is that it
allows us to take a state chart with a full listing of states and transitions
and simplify it in selective places using regular expressions.

The state chart method of specifying parsers is very common.  It is an
effective programming technique for producing robust code. The key disadvantage
becomes clear when one attempts to comprehend a large parser specified in this
way.  These programs usually require many lines, causing logic to be spread out
over large distances in the source file. Remembering the function of a large
number of states can be difficult and organizing the parser in a sensible way
requires discipline because branches and repetition present many file layout
options.  This kind of programming takes a specification with inherent
structure such as looping, alternation and concatenation and expresses it in a
flat form. 

If we could take an isolated component of a manually programmed state chart,
that is, a subset of states that has only one entry point, and implement it
using regular language operators then we could eliminate all the explicit
naming of the states contained in it. By eliminating explicitly named states
and replacing them with higher-level specifications we simplify a state machine
specification.

For example, sometimes chains of states are needed, with only a small number of
possible characters appearing along the chain. These can easily be replaced
with a concatenation of characters. Sometimes a group of common states
implement a loop back to another single portion of the machine. Rather than
manually duplicate all the transitions that loop back, we may be able to
express the loop using a kleene star operator.

Ragel allows one to take this state map simplification approach. We can build
state machines using a state map model and implement portions of the state map
using regular languages. In place of any transition in the state machine,
entire sub-machines can be given. These can encapsulate functionality
defined elsewhere. An important aspect of the Ragel approach is that when we
wrap up a collection of states using a regular expression we do not lose
access to the states and transitions. We can still execute code on the
transitions that we have encapsulated.

.subsection Dropping Down One Level of Abstraction
.label{down}

The second benefit of incorporating state charts into Ragel is that it permits
us to bypass the regular language abstraction if we need to. Ragel's action
embedding operators are sometimes insufficient for expressing certain parsing
tasks.  In the same way that is useful for C language programmers to drop down
to assembly language programming using embedded assembler, it is sometimes
useful for the Ragel programmer to drop down to programming with state charts.

In the following example, we wish to buffer the characters of an XML CDATA
sequence. The sequence is terminated by the string .verb|]]>|. The challenge
in our application is that we do not wish the terminating characters to be
buffered. An expression of the form .verb|any* @buffer :>> ']]>'| will not work
because the buffer will always contain the characters .verb|]]| on the end.
Instead, what we need is to delay the buffering of .verb|]|
characters until a time when we
abandon the terminating sequence and go back into the main loop. There is no
easy way to express this using Ragel's regular expression and action embedding
operators, and so an ability to drop down to the state chart method is useful.

% GENERATE: dropdown
% OPT: -p
% %%{
% machine dropdown;
.code
action bchar { buff( fpc ); }    # Buffer the current character.
action bbrack1 { buff( "]" ); }
action bbrack2 { buff( "]]" ); }

CDATA_body =
start: (
     ']' -> one |
     (any-']') @bchar ->start
),
one: (
     ']' -> two |
     [^\]] @bbrack1 @bchar ->start
),
two: (
     '>' -> final |
     ']' @bbrack1 -> two |
     [^>\]] @bbrack2 @bchar ->start
);
.end code
% main := CDATA_body;
% }%%
% END GENERATE

.graphic dropdown


.section Semantic Conditions
.label{semantic}

Many communication protocols contain variable-length fields, where the length
of the field is given ahead of the field as a value. This
problem cannot be expressed using regular languages because of its
context-dependent nature. The prevalence of variable-length fields in
communication protocols motivated us to introduce semantic conditions into
the Ragel language.

A semantic condition is a block of user code that is interpreted as an
expression and evaluated immediately
before a transition is taken. If the code returns a value of true, the
transition may be taken.  We can now embed code that extracts the length of a
field, then proceed to match $n$ data values.

% GENERATE: conds1
% OPT: -p
% %%{
% machine conds1;
% number = digit+;
.code
action rec_num { i = 0; n = getnumber(); }
action test_len { i++ < n }
data_fields = (
    'd' 
    [0-9]+ %rec_num 
    ':'
    ( [a-z] when test_len )*
)**;
.end code
% main := data_fields;
% }%%
% END GENERATE

.graphic conds1

The Ragel implementation of semantic conditions does not force us to give up the
compositional property of Ragel definitions. For example, a machine that tests
the length of a field using conditions can be unioned with another machine
that accepts some of the same strings, without the two machines interfering with
one another. The user need not be concerned about whether or not the result of the
semantic condition will affect the matching of the second machine.

To see this, first consider that when a user associates a condition with an
existing transition, the transition's label is translated from the base character
to its corresponding value in the space that represents ``condition $c$ true''. Should
the determinization process combine a state that has a conditional transition
with another state that has a transition on the same input character but
without a condition, then the condition-less transition first has its label
translated into two values, one to its corresponding value in the space that
represents ``condition $c$ true'' and another to its corresponding value in the
space that represents ``condition $c$ false''. It
is then safe to combine the two transitions. This is shown in the following
example.  Two intersecting patterns are unioned, one with a condition and one
without. The condition embedded in the first pattern does not affect the second
pattern.

% GENERATE: conds2
% OPT: -p
% %%{
% machine conds2;
% number = digit+;
.code
action test_len { i++ < n }
action one { /* accept pattern one */ }
action two { /* accept pattern two */ }
patterns = 
    ( [a-z] when test_len )+ %one |
    [a-z][a-z0-9]* %two;
main := patterns '\n';
.end code
% }%%
% END GENERATE

.graphic conds2

There are many more potential uses for semantic conditions. The user is free to
use arbitrary code and may therefore perform actions such as looking up names
in dictionaries, validating input using external parsing mechanisms or
performing checks on the semantic structure of input seen so far. In the next
section we describe how Ragel accommodates several common parser engineering
problems.

The semantic condition feature works only with alphabet types that are smaller
in width than the .verb|long| type. To implement semantic conditions Ragel
needs to be able to allocate characters from the alphabet space. Ragel uses
these allocated characters to express "character C with condition P true" or "C
with P false." Since internally Ragel uses longs to store characters there is
no room left in the alphabet space unless an alphabet type smaller than long is
used.

.section Implementing Lookahead

There are a few strategies for implementing lookahead in Ragel programs.
Leaving actions, which are described in Section .ref{out-actions}, can be
used as a form of lookahead.  Ragel also provides the .verb|fhold| directive
which can be used in actions to prevent the machine from advancing over the
current character. It is also possible to manually adjust the current character
position by shifting it backwards using .verb|fexec|, however when this is
done, care must be taken not to overstep the beginning of the current buffer
block. In both the use of .verb|fhold| and .verb|fexec| the user must be
cautious of combining the resulting machine with another in such a way that the
transition on which the current position is adjusted is not combined with a
transition from the other machine.

.section Parsing Recursive Language Structures

In general Ragel cannot handle recursive structures because the grammar is
interpreted as a regular language. However, depending on what needs to be
parsed it is sometimes practical to implement the recursive parts using manual
coding techniques. This often works in cases where the recursive structures are
simple and easy to recognize, such as in the balancing of parentheses

One approach to parsing recursive structures is to use actions that increment
and decrement counters or otherwise recognize the entry to and exit from
recursive structures and then jump to the appropriate machine defnition using
.verb|fcall| and .verb|fret|. Alternatively, semantic conditions can be used to
test counter variables.

A more traditional approach is to call a separate parsing function (expressed
in the host language) when a recursive structure is entered, then later return
when the end is recognized.<|MERGE_RESOLUTION|>--- conflicted
+++ resolved
@@ -2174,7 +2174,7 @@
 also possible: the user may break out of the processing loop and return to it
 at any time.
 
-In the case of the C, D, Go, OCaml host languages, Ragel is able to generate very
+In the case of the C, D, Go and OCaml host languages, Ragel is able to generate very
 fast-running code that implements state machines as directly executable code.
 Since very large files strain the host language compiler, table-based code
 generation is also supported. In the future, we hope to provide a partitioned,
@@ -2260,13 +2260,8 @@
 event can be known only after the final buffer block has been processed, then
 it is possible to set .verb|p = pe = eof| and run the execute block.
 
-<<<<<<< HEAD
-.item .verb|data| - This variable is only required in Go, Java and Ruby code. It
+.item .verb|data| - This variable is only required in Go, Java, Ruby and OCaml code. It
 must be an array containing the data to process.
-=======
-.item .verb|data| - This variable is only required in Go, Java, Ruby and OCaml code. It
-must be an array containting the data to process.
->>>>>>> f3bfdceb
 
 .item .verb|stack| - This must be an array of integers. It is used to store
 integer values representing states. If the stack must resize dynamically the
