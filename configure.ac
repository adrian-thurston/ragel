--- conflicted
+++ resolved
@@ -73,7 +73,9 @@
 dnl Check for definition of MAKE.
 AC_PROG_MAKE_SET
 
-<<<<<<< HEAD
+AC_CHECK_SIZEOF([int])
+AC_CHECK_SIZEOF([long])
+
 if [test "x$build_program" = "xyes"]; then
 	dnl
 	dnl Check for ragel.
@@ -141,66 +143,6 @@
 		],
 		[
 			AC_PATH_PROG( [COLM], [colm] )
-=======
-AC_CHECK_SIZEOF([int])
-AC_CHECK_SIZEOF([long])
-
-dnl
-dnl Check for ragel.
-dnl
-AC_ARG_WITH(ragel,
-	[AC_HELP_STRING([--with-ragel], [location of ragel install])],
-	[
-		RAGEL="$withval/bin/ragel"
-		AC_CHECK_FILES( [$RAGEL], [], [RAGEL=""] )
-	],
-	[
-		AC_PATH_PROG( [RAGEL], [ragel] )
-	]
-)
-
-dnl
-dnl Check for kelbt.
-dnl
-AC_ARG_WITH(kelbt,
-	[AC_HELP_STRING([--with-kelbt], [location of kelbt install])],
-	[
-		KELBT="$withval/bin/kelbt"
-		AC_CHECK_FILES( [$KELBT], [], [KELBT=""] )
-	],
-	[
-		AC_PATH_PROG( [KELBT], [kelbt] )
-	]
-)
-
-AC_SUBST(RAGEL)
-AC_SUBST(KELBT)
-
-if test x$RAGEL != x -a x$KELBT != x; then
-	RAGEL_KELBT=yes
-	AC_DEFINE([WITH_RAGEL_KELBT], [1], [ragel AND kelbt are available])
-fi
-
-AM_CONDITIONAL([WITH_RAGEL_KELBT], [test x$RAGEL_KELBT == xyes])
-
-dnl
-dnl Check for colm.
-dnl
-AC_ARG_WITH(colm,
-	[AC_HELP_STRING([--with-colm], [location of colm install (or built source)])],
-	[
-		if test -f "$withval/src/fsmgraph.h"; then
-			CPPFLAGS="${CPPFLAGS} -I$withval/src/include"
-			LDFLAGS="${LDFLAGS} -L$withval/src"
-			COLM="$withval/src/colm"
-			COLM_LD="$withval/src/libcolmd.a"
-			COLM_LIBDEP="$COLM_LD"
-			COLM_BINDEP="$COLM"
-		else
-			CPPFLAGS="${CPPFLAGS} -I$withval/include"
-			LDFLAGS="${LDFLAGS} -L$withval/lib"
-			COLM="$withval/bin/colm"
->>>>>>> 866ef309
 			COLM_LD="-lcolmd"
 			COLM_LIBDEP=""
 			COLM_BINDEP=""
